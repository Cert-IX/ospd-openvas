# -*- coding: utf-8 -*-
# Copyright (C) 2014-2020 Greenbone Networks GmbH
#
# SPDX-License-Identifier: AGPL-3.0-or-later
#
# This program is free software: you can redistribute it and/or modify
# it under the terms of the GNU Affero General Public License as
# published by the Free Software Foundation, either version 3 of the
# License, or (at your option) any later version.
#
# This program is distributed in the hope that it will be useful,
# but WITHOUT ANY WARRANTY; without even the implied warranty of
# MERCHANTABILITY or FITNESS FOR A PARTICULAR PURPOSE.  See the
# GNU Affero General Public License for more details.
#
# You should have received a copy of the GNU Affero General Public License
# along with this program. If not, see <http://www.gnu.org/licenses/>.


# pylint: disable=invalid-name,line-too-long,no-value-for-parameter

""" Unit Test for ospd-openvas """

import io
import logging

from unittest import TestCase
from unittest.mock import patch, Mock, MagicMock

from ospd.vts import Vts
from ospd.protocol import OspRequest

from tests.dummydaemon import DummyDaemon
from tests.helper import assert_called_once

from ospd_openvas.daemon import OSPD_PARAMS, OpenVasVtsFilter
from ospd_openvas.openvas import Openvas

OSPD_PARAMS_OUT = {
    'auto_enable_dependencies': {
        'type': 'boolean',
        'name': 'auto_enable_dependencies',
        'default': 1,
        'mandatory': 1,
        'visible_for_client': True,
        'description': 'Automatically enable the plugins that are depended on',
    },
    'cgi_path': {
        'type': 'string',
        'name': 'cgi_path',
        'default': '/cgi-bin:/scripts',
        'mandatory': 1,
        'visible_for_client': True,
        'description': 'Look for default CGIs in /cgi-bin and /scripts',
    },
    'checks_read_timeout': {
        'type': 'integer',
        'name': 'checks_read_timeout',
        'default': 5,
        'mandatory': 1,
        'visible_for_client': True,
        'description': (
            'Number  of seconds that the security checks will '
            + 'wait for when doing a recv()'
        ),
    },
    'non_simult_ports': {
        'type': 'string',
        'name': 'non_simult_ports',
        'default': '139, 445, 3389, Services/irc',
        'mandatory': 1,
        'visible_for_client': True,
        'description': (
            'Prevent to make two connections on the same given '
            + 'ports at the same time.'
        ),
    },
    'open_sock_max_attempts': {
        'type': 'integer',
        'name': 'open_sock_max_attempts',
        'default': 5,
        'mandatory': 0,
        'visible_for_client': True,
        'description': (
            'Number of unsuccessful retries to open the socket '
            + 'before to set the port as closed.'
        ),
    },
    'timeout_retry': {
        'type': 'integer',
        'name': 'timeout_retry',
        'default': 5,
        'mandatory': 0,
        'visible_for_client': True,
        'description': (
            'Number of retries when a socket connection attempt ' + 'timesout.'
        ),
    },
    'optimize_test': {
        'type': 'boolean',
        'name': 'optimize_test',
        'default': 1,
        'mandatory': 0,
        'visible_for_client': True,
        'description': (
            'By default, optimize_test is enabled which means openvas does '
            + 'trust the remote host banners and is only launching plugins '
            + 'against the services they have been designed to check. '
            + 'For example it will check a web server claiming to be IIS only '
            + 'for IIS related flaws but will skip plugins testing for Apache '
            + 'flaws, and so on. This default behavior is used to optimize '
            + 'the scanning performance and to avoid false positives. '
            + 'If you are not sure that the banners of the remote host '
            + 'have been tampered with, you can disable this option.'
        ),
    },
    'plugins_timeout': {
        'type': 'integer',
        'name': 'plugins_timeout',
        'default': 5,
        'mandatory': 0,
        'visible_for_client': True,
        'description': 'This is the maximum lifetime, in seconds of a plugin.',
    },
    'report_host_details': {
        'type': 'boolean',
        'name': 'report_host_details',
        'default': 1,
        'mandatory': 1,
        'visible_for_client': True,
        'description': '',
    },
    'safe_checks': {
        'type': 'boolean',
        'name': 'safe_checks',
        'default': 1,
        'mandatory': 1,
        'visible_for_client': True,
        'description': (
            'Disable the plugins with potential to crash '
            + 'the remote services'
        ),
    },
    'scanner_plugins_timeout': {
        'type': 'integer',
        'name': 'scanner_plugins_timeout',
        'default': 36000,
        'mandatory': 1,
        'visible_for_client': True,
        'description': 'Like plugins_timeout, but for ACT_SCANNER plugins.',
    },
    'time_between_request': {
        'type': 'integer',
        'name': 'time_between_request',
        'default': 0,
        'mandatory': 0,
        'visible_for_client': True,
        'description': (
            'Allow to set a wait time between two actions '
            + '(open, send, close).'
        ),
    },
    'unscanned_closed': {
        'type': 'boolean',
        'name': 'unscanned_closed',
        'default': 1,
        'mandatory': 1,
        'visible_for_client': True,
        'description': '',
    },
    'unscanned_closed_udp': {
        'type': 'boolean',
        'name': 'unscanned_closed_udp',
        'default': 1,
        'mandatory': 1,
        'visible_for_client': True,
        'description': '',
    },
    'expand_vhosts': {
        'type': 'boolean',
        'name': 'expand_vhosts',
        'default': 1,
        'mandatory': 0,
        'visible_for_client': True,
        'description': 'Whether to expand the target hosts '
        + 'list of vhosts with values gathered from sources '
        + 'such as reverse-lookup queries and VT checks '
        + 'for SSL/TLS certificates.',
    },
    'test_empty_vhost': {
        'type': 'boolean',
        'name': 'test_empty_vhost',
        'default': 0,
        'mandatory': 0,
        'visible_for_client': True,
        'description': 'If  set  to  yes, the scanner will '
        + 'also test the target by using empty vhost value '
        + 'in addition to the targets associated vhost values.',
    },
    'max_hosts': {
        'type': 'integer',
        'name': 'max_hosts',
        'default': 30,
        'mandatory': 0,
        'visible_for_client': False,
        'description': (
            'The maximum number of hosts to test at the same time which '
            + 'should be given to the client (which can override it). '
            + 'This value must be computed given your bandwidth, '
            + 'the number of hosts you want to test, your amount of '
            + 'memory and the performance of your processor(s).'
        ),
    },
    'max_checks': {
        'type': 'integer',
        'name': 'max_checks',
        'default': 10,
        'mandatory': 0,
        'visible_for_client': False,
        'description': (
            'The number of plugins that will run against each host being '
            + 'tested. Note that the total number of process will be max '
            + 'checks x max_hosts so you need to find a balance between '
            + 'these two options. Note that launching too many plugins at '
            + 'the same time may disable the remote host, either temporarily '
            + '(ie: inetd closes its ports) or definitely (the remote host '
            + 'crash because it is asked to do too many things at the '
            + 'same time), so be careful.'
        ),
    },
    'port_range': {
        'type': 'string',
        'name': 'port_range',
        'default': '',
        'mandatory': 0,
        'visible_for_client': False,
        'description': (
            'This is the default range of ports that the scanner plugins will '
            + 'probe. The syntax of this option is flexible, it can be a '
            + 'single range ("1-1500"), several ports ("21,23,80"), several '
            + 'ranges of ports ("1-1500,32000-33000"). Note that you can '
            + 'specify UDP and TCP ports by prefixing each range by T or U. '
            + 'For instance, the following range will make openvas scan UDP '
            + 'ports 1 to 1024 and TCP ports 1 to 65535 : '
            + '"T:1-65535,U:1-1024".'
        ),
    },
    'test_alive_hosts_only': {
        'type': 'boolean',
        'name': 'test_alive_hosts_only',
        'default': 0,
        'mandatory': 0,
        'visible_for_client': False,
        'description': (
            'If this option is set, openvas will scan the target list for '
            + 'alive hosts in a separate process while only testing those '
            + 'hosts which are identified as alive. This boosts the scan '
            + 'speed of target ranges with a high amount of dead hosts '
            + 'significantly.'
        ),
    },
    'source_iface': {
        'type': 'string',
        'name': 'source_iface',
        'default': '',
        'mandatory': 0,
        'visible_for_client': False,
        'description': (
            'Name of the network interface that will be used as the source '
            + 'of connections established by openvas. The scan won\'t be '
            + 'launched if the value isn\'t authorized according to '
            + '(sys_)ifaces_allow / (sys_)ifaces_deny if present.'
        ),
    },
    'ifaces_allow': {
        'type': 'string',
        'name': 'ifaces_allow',
        'default': '',
        'mandatory': 0,
        'visible_for_client': False,
        'description': (
            'Comma-separated list of interfaces names that are authorized '
            + 'as source_iface values.'
        ),
    },
    'ifaces_deny': {
        'type': 'string',
        'name': 'ifaces_deny',
        'default': '',
        'mandatory': 0,
        'visible_for_client': False,
        'description': (
            'Comma-separated list of interfaces names that are not '
            + 'authorized as source_iface values.'
        ),
    },
    'hosts_allow': {
        'type': 'string',
        'name': 'hosts_allow',
        'default': '',
        'mandatory': 0,
        'visible_for_client': False,
        'description': (
            'Comma-separated list of the only targets that are authorized '
            + 'to be scanned. Supports the same syntax as the list targets. '
            + 'Both target hostnames and the address to which they resolve '
            + 'are checked. Hostnames in hosts_allow list are not resolved '
            + 'however.'
        ),
    },
    'hosts_deny': {
        'type': 'string',
        'name': 'hosts_deny',
        'default': '',
        'mandatory': 0,
        'visible_for_client': False,
        'description': (
            'Comma-separated list of targets that are not authorized to '
            + 'be scanned. Supports the same syntax as the list targets. '
            + 'Both target hostnames and the address to which they resolve '
            + 'are checked. Hostnames in hosts_deny list are not '
            + 'resolved however.'
        ),
    },
}


class TestOspdOpenvas(TestCase):
    @patch('ospd_openvas.daemon.Openvas')
    def test_set_params_from_openvas_settings(self, mock_openvas: Openvas):
        mock_openvas.get_settings.return_value = {
            'non_simult_ports': '139, 445, 3389, Services/irc',
            'plugins_folder': '/foo/bar',
        }
        w = DummyDaemon()
        w.set_params_from_openvas_settings()

        self.assertEqual(mock_openvas.get_settings.call_count, 1)
        self.assertEqual(OSPD_PARAMS, OSPD_PARAMS_OUT)
        self.assertEqual(w.scan_only_params.get('plugins_folder'), '/foo/bar')

    @patch('ospd_openvas.daemon.Openvas')
    def test_sudo_available(self, mock_openvas):
        mock_openvas.check_sudo.return_value = True

        w = DummyDaemon()
        w._sudo_available = None  # pylint: disable=protected-access
        w.sudo_available  # pylint: disable=pointless-statement

        self.assertTrue(w.sudo_available)

    def test_get_custom_xml(self):
        out = (
            '<custom>'
            '<required_ports>Services/www, 80</required_ports>'
            '<category>3</category>'
            '<excluded_keys>Settings/disable_cgi_scanning</excluded_keys>'
            '<family>Product detection</family>'
            '<filename>mantis_detect.nasl</filename>'
            '<timeout>0</timeout>'
            '</custom>'
        )
        w = DummyDaemon()

        vt = w.VTS['1.3.6.1.4.1.25623.1.0.100061']
        res = w.get_custom_vt_as_xml_str(
            '1.3.6.1.4.1.25623.1.0.100061', vt.get('custom')
        )
        self.assertEqual(len(res), len(out))

    def test_get_custom_xml_failed(self):
        w = DummyDaemon()
        logging.Logger.warning = Mock()

        custom = {'a': u"\u0006"}
        w.get_custom_vt_as_xml_str(
            '1.3.6.1.4.1.25623.1.0.100061', custom=custom
        )

        assert_called_once(logging.Logger.warning)

    def test_get_severities_xml(self):
        w = DummyDaemon()

        out = (
            '<severities>'
            '<severity type="cvss_base_v2">'
            'AV:N/AC:L/Au:N/C:N/I:N/A:N'
            '</severity>'
            '</severities>'
        )
        vt = w.VTS['1.3.6.1.4.1.25623.1.0.100061']
        severities = vt.get('severities')
        res = w.get_severities_vt_as_xml_str(
            '1.3.6.1.4.1.25623.1.0.100061', severities
        )

        self.assertEqual(res, out)

    def test_get_severities_xml_failed(self):
        w = DummyDaemon()
        logging.Logger.warning = Mock()

        sever = {'severity_base_vector': u"\u0006"}
        w.get_severities_vt_as_xml_str(
            '1.3.6.1.4.1.25623.1.0.100061', severities=sever
        )

        assert_called_once(logging.Logger.warning)

    def test_get_params_xml(self):
        w = DummyDaemon()
        out = (
            '<params>'
            '<param type="checkbox" id="2">'
            '<name>Do not randomize the  order  in  which ports are '
            'scanned</name>'
            '<default>no</default>'
            '</param>'
            '<param type="entry" id="1">'
            '<name>Data length :</name>'
            '</param>'
            '</params>'
        )

        vt = w.VTS['1.3.6.1.4.1.25623.1.0.100061']
        params = vt.get('vt_params')
        res = w.get_params_vt_as_xml_str('1.3.6.1.4.1.25623.1.0.100061', params)

        self.assertEqual(len(res), len(out))

    def test_get_params_xml_failed(self):
        w = DummyDaemon()
        logging.Logger.warning = Mock()

        params = {
            '1': {
                'id': '1',
                'type': 'entry',
                'default': u'\u0006',
                'name': 'dns-fuzz.timelimit',
                'description': 'Description',
            }
        }
        w.get_params_vt_as_xml_str('1.3.6.1.4.1.25623.1.0.100061', params)

        assert_called_once(logging.Logger.warning)

    def test_get_refs_xml(self):
        w = DummyDaemon()

        out = '<refs><ref type="url" id="http://www.mantisbt.org/"/></refs>'
        vt = w.VTS['1.3.6.1.4.1.25623.1.0.100061']
        refs = vt.get('vt_refs')
        res = w.get_refs_vt_as_xml_str('1.3.6.1.4.1.25623.1.0.100061', refs)

        self.assertEqual(res, out)

    def test_get_dependencies_xml(self):
        w = DummyDaemon()

        out = (
            '<dependencies>'
            '<dependency vt_id="1.2.3.4"/><dependency vt_id="4.3.2.1"/>'
            '</dependencies>'
        )
        dep = ['1.2.3.4', '4.3.2.1']
        res = w.get_dependencies_vt_as_xml_str(
            '1.3.6.1.4.1.25623.1.0.100061', dep
        )

        self.assertEqual(res, out)

    def test_get_dependencies_xml_failed(self):
        w = DummyDaemon()
        logging.Logger.error = Mock()

        dep = [u"\u0006"]
        w.get_dependencies_vt_as_xml_str(
            '1.3.6.1.4.1.25623.1.0.100061', vt_dependencies=dep
        )

        assert_called_once(logging.Logger.error)

    def test_get_ctime_xml(self):
        w = DummyDaemon()

        out = '<creation_time>1237458156</creation_time>'
        vt = w.VTS['1.3.6.1.4.1.25623.1.0.100061']
        ctime = vt.get('creation_time')
        res = w.get_creation_time_vt_as_xml_str(
            '1.3.6.1.4.1.25623.1.0.100061', ctime
        )

        self.assertEqual(res, out)

    def test_get_ctime_xml_failed(self):
        w = DummyDaemon()
        logging.Logger.warning = Mock()

        ctime = u'\u0006'
        w.get_creation_time_vt_as_xml_str(
            '1.3.6.1.4.1.25623.1.0.100061', vt_creation_time=ctime
        )

        assert_called_once(logging.Logger.warning)

    def test_get_mtime_xml(self):
        w = DummyDaemon()

        out = '<modification_time>1533906565</modification_time>'
        vt = w.VTS['1.3.6.1.4.1.25623.1.0.100061']
        mtime = vt.get('modification_time')
        res = w.get_modification_time_vt_as_xml_str(
            '1.3.6.1.4.1.25623.1.0.100061', mtime
        )

        self.assertEqual(res, out)

    def test_get_mtime_xml_failed(self):
        w = DummyDaemon()
        logging.Logger.warning = Mock()

        mtime = u'\u0006'
        w.get_modification_time_vt_as_xml_str(
            '1.3.6.1.4.1.25623.1.0.100061', mtime
        )

        assert_called_once(logging.Logger.warning)

    def test_get_summary_xml(self):
        w = DummyDaemon()

        out = '<summary>some summary</summary>'
        vt = w.VTS['1.3.6.1.4.1.25623.1.0.100061']
        summary = vt.get('summary')
        res = w.get_summary_vt_as_xml_str(
            '1.3.6.1.4.1.25623.1.0.100061', summary
        )

        self.assertEqual(res, out)

    def test_get_summary_xml_failed(self):
        w = DummyDaemon()

        summary = u'\u0006'
        logging.Logger.warning = Mock()
        w.get_summary_vt_as_xml_str('1.3.6.1.4.1.25623.1.0.100061', summary)

        assert_called_once(logging.Logger.warning)

    def test_get_impact_xml(self):
        w = DummyDaemon()

        out = '<impact>some impact</impact>'
        vt = w.VTS['1.3.6.1.4.1.25623.1.0.100061']
        impact = vt.get('impact')
        res = w.get_impact_vt_as_xml_str('1.3.6.1.4.1.25623.1.0.100061', impact)

        self.assertEqual(res, out)

    def test_get_impact_xml_failed(self):
        w = DummyDaemon()
        logging.Logger.warning = Mock()

        impact = u'\u0006'
        w.get_impact_vt_as_xml_str('1.3.6.1.4.1.25623.1.0.100061', impact)

        assert_called_once(logging.Logger.warning)

    def test_get_insight_xml(self):
        w = DummyDaemon()

        out = '<insight>some insight</insight>'
        vt = w.VTS['1.3.6.1.4.1.25623.1.0.100061']
        insight = vt.get('insight')
        res = w.get_insight_vt_as_xml_str(
            '1.3.6.1.4.1.25623.1.0.100061', insight
        )

        self.assertEqual(res, out)

    def test_get_insight_xml_failed(self):
        w = DummyDaemon()
        logging.Logger.warning = Mock()

        insight = u'\u0006'
        w.get_insight_vt_as_xml_str('1.3.6.1.4.1.25623.1.0.100061', insight)

        assert_called_once(logging.Logger.warning)

    def test_get_solution_xml(self):
        w = DummyDaemon()

        out = (
            '<solution type="WillNotFix" method="DebianAPTUpgrade">'
            'some solution'
            '</solution>'
        )
        vt = w.VTS['1.3.6.1.4.1.25623.1.0.100061']
        solution = vt.get('solution')
        solution_type = vt.get('solution_type')
        solution_method = vt.get('solution_method')

        res = w.get_solution_vt_as_xml_str(
            '1.3.6.1.4.1.25623.1.0.100061',
            solution,
            solution_type,
            solution_method,
        )

        self.assertEqual(res, out)

    def test_get_solution_xml_failed(self):
        w = DummyDaemon()
        logging.Logger.warning = Mock()

        solution = u'\u0006'
        w.get_solution_vt_as_xml_str('1.3.6.1.4.1.25623.1.0.100061', solution)

        assert_called_once(logging.Logger.warning)

    def test_get_detection_xml(self):
        w = DummyDaemon()

        out = '<detection qod_type="remote_banner"/>'
        vt = w.VTS['1.3.6.1.4.1.25623.1.0.100061']
        detection_type = vt.get('qod_type')

        res = w.get_detection_vt_as_xml_str(
            '1.3.6.1.4.1.25623.1.0.100061', qod_type=detection_type
        )

        self.assertEqual(res, out)

    def test_get_detection_xml_failed(self):
        w = DummyDaemon()
        logging.Logger.warning = Mock()

        detection = u'\u0006'
        w.get_detection_vt_as_xml_str('1.3.6.1.4.1.25623.1.0.100061', detection)

        assert_called_once(logging.Logger.warning)

    def test_get_affected_xml(self):
        w = DummyDaemon()
        out = '<affected>some affection</affected>'
        vt = w.VTS['1.3.6.1.4.1.25623.1.0.100061']
        affected = vt.get('affected')

        res = w.get_affected_vt_as_xml_str(
            '1.3.6.1.4.1.25623.1.0.100061', affected=affected
        )

        self.assertEqual(res, out)

    def test_get_affected_xml_failed(self):
        w = DummyDaemon()
        logging.Logger.warning = Mock()

        affected = u"\u0006" + "affected"
        w.get_affected_vt_as_xml_str(
            '1.3.6.1.4.1.25623.1.0.100061', affected=affected
        )

        assert_called_once(logging.Logger.warning)

    @patch('ospd_openvas.daemon.Path.exists')
    @patch('ospd_openvas.daemon.OSPDopenvas.set_params_from_openvas_settings')
    def test_feed_is_outdated_none(
        self, mock_set_params: MagicMock, mock_path_exists: MagicMock
    ):
        w = DummyDaemon()

        w.scan_only_params['plugins_folder'] = '/foo/bar'

        # Return None
        mock_path_exists.return_value = False

        ret = w.feed_is_outdated('1234')
        self.assertIsNone(ret)

        self.assertEqual(mock_set_params.call_count, 1)
        self.assertEqual(mock_path_exists.call_count, 1)

    @patch('ospd_openvas.daemon.Path.exists')
    @patch('ospd_openvas.daemon.Path.open')
    def test_feed_is_outdated_true(
        self, mock_path_open: MagicMock, mock_path_exists: MagicMock,
    ):
        read_data = 'PLUGIN_SET = "1235";'

        mock_path_exists.return_value = True
        mock_read = MagicMock(name='Path open context manager')
        mock_read.__enter__ = MagicMock(return_value=io.StringIO(read_data))
        mock_path_open.return_value = mock_read

        w = DummyDaemon()

        # Return True
        w.scan_only_params['plugins_folder'] = '/foo/bar'

        ret = w.feed_is_outdated('1234')
        self.assertTrue(ret)

        self.assertEqual(mock_path_exists.call_count, 1)
        self.assertEqual(mock_path_open.call_count, 1)

    @patch('ospd_openvas.daemon.Path.exists')
    @patch('ospd_openvas.daemon.Path.open')
    def test_feed_is_outdated_false(
        self, mock_path_open: MagicMock, mock_path_exists: MagicMock,
    ):
        mock_path_exists.return_value = True

        read_data = 'PLUGIN_SET = "1234"'
        mock_path_exists.return_value = True
        mock_read = MagicMock(name='Path open context manager')
        mock_read.__enter__ = MagicMock(return_value=io.StringIO(read_data))
        mock_path_open.return_value = mock_read

        w = DummyDaemon()
        w.scan_only_params['plugins_folder'] = '/foo/bar'

        ret = w.feed_is_outdated('1234')
        self.assertFalse(ret)

        self.assertEqual(mock_path_exists.call_count, 1)
        self.assertEqual(mock_path_open.call_count, 1)

    def test_check_feed_cache_unavailable(self):
        w = DummyDaemon()
        w.vts.is_cache_available = False
        w.feed_is_outdated = Mock()
        res = w.check_feed()

        self.assertFalse(res)
        w.feed_is_outdated.assert_not_called()

    @patch('ospd_openvas.daemon.BaseDB')
    @patch('ospd_openvas.daemon.ResultList.add_scan_log_to_list')
    def test_get_openvas_result(self, mock_add_scan_log_to_list, MockDBClass):
        w = DummyDaemon()

        target_element = w.create_xml_target()
        targets = OspRequest.process_target_element(target_element)
        w.create_scan('123-456', targets, None, [])

        results = [
<<<<<<< HEAD
            "LOG|||192.168.0.1|||localhost|||general/Host_Details||||||Host dead",
=======
            "LOG||||||general/Host_Details||||||Host dead",
>>>>>>> 9a54a743
        ]
        MockDBClass.get_result.return_value = results
        mock_add_scan_log_to_list.return_value = None

<<<<<<< HEAD
        w.report_openvas_results(MockDBClass, '123-456')
=======
        w.report_openvas_results(MockDBClass, '123-456', 'localhost')
>>>>>>> 9a54a743
        mock_add_scan_log_to_list.assert_called_with(
            host='192.168.0.1',
            hostname='localhost',
            name='',
            port='general/Host_Details',
            qod='',
            test_id='',
            uri='',
            value='Host dead',
        )

    @patch('ospd_openvas.daemon.BaseDB')
    @patch('ospd_openvas.daemon.ResultList.add_scan_error_to_list')
    def test_get_openvas_result_host_deny(
        self, mock_add_scan_error_to_list, MockDBClass
    ):
        w = DummyDaemon()

        target_element = w.create_xml_target()
        targets = OspRequest.process_target_element(target_element)
        w.create_scan('123-456', targets, None, [])

        results = [
<<<<<<< HEAD
            "ERRMSG|||127.0.0.1|||localhost|||||||||Host access denied.",
=======
            "ERRMSG|||127.0.0.1|||||||||Host access denied.",
>>>>>>> 9a54a743
        ]
        MockDBClass.get_result.return_value = results
        mock_add_scan_error_to_list.return_value = None

<<<<<<< HEAD
        w.report_openvas_results(MockDBClass, '123-456')
=======
        w.report_openvas_results(MockDBClass, '123-456', '')
>>>>>>> 9a54a743
        mock_add_scan_error_to_list.assert_called_with(
            host='127.0.0.1',
            hostname='localhost',
            name='',
            port='',
            test_id='',
            uri='',
            value='Host access denied.',
        )

    @patch('ospd_openvas.daemon.BaseDB')
    def test_get_openvas_result_dead_hosts(self, MockDBClass):
        w = DummyDaemon()
        target_element = w.create_xml_target()
        targets = OspRequest.process_target_element(target_element)
        w.create_scan('123-456', targets, None, [])

        results = [
<<<<<<< HEAD
            "DEADHOST||| ||| ||| ||| |||4",
=======
            "DEADHOST||| ||| ||| |||4",
>>>>>>> 9a54a743
        ]
        MockDBClass.get_result.return_value = results
        w.scan_collection.set_amount_dead_hosts = MagicMock()

<<<<<<< HEAD
        w.report_openvas_results(MockDBClass, '123-456')
=======
        w.report_openvas_results(MockDBClass, '123-456', 'localhost')
>>>>>>> 9a54a743
        w.scan_collection.set_amount_dead_hosts.assert_called_with(
            '123-456', total_dead=4,
        )

    @patch('ospd_openvas.daemon.BaseDB')
    @patch('ospd_openvas.daemon.ResultList.add_scan_log_to_list')
    def test_get_openvas_result_host_start(
        self, mock_add_scan_log_to_list, MockDBClass
    ):
        w = DummyDaemon()
        target_element = w.create_xml_target()
        targets = OspRequest.process_target_element(target_element)
        w.create_scan('123-456', targets, None, [])

        results = [
            "HOST_START|||192.168.10.124||| ||| ||||||today 1",
        ]

        MockDBClass.get_result.return_value = results
        mock_add_scan_log_to_list.return_value = None

        w.report_openvas_results(MockDBClass, '123-456')

        mock_add_scan_log_to_list.assert_called_with(
            host='192.168.10.124', name='HOST_START', value='today 1',
        )

    @patch('ospd_openvas.daemon.BaseDB')
    @patch('ospd_openvas.daemon.ResultList.add_scan_alarm_to_list')
    def test_result_without_vt_oid(
        self, mock_add_scan_alarm_to_list, MockDBClass
    ):
        w = DummyDaemon()
        logging.Logger.warning = Mock()

        target_element = w.create_xml_target()
        targets = OspRequest.process_target_element(target_element)
        w.create_scan('123-456', targets, None, [])
        w.scan_collection.scans_table['123-456']['results'] = list()
<<<<<<< HEAD
        results = ["ALARM||| ||| ||| ||| |||some alarm|||path", None]
        MockDBClass.get_result.return_value = results
        mock_add_scan_alarm_to_list.return_value = None

        w.report_openvas_results(MockDBClass, '123-456')
=======
        results = ["ALARM||| ||| ||| |||some alarm|||path", None]
        MockDBClass.get_result.return_value = results
        mock_add_scan_alarm_to_list.return_value = None

        w.report_openvas_results(MockDBClass, '123-456', 'localhost')
>>>>>>> 9a54a743

        assert_called_once(logging.Logger.warning)

    @patch('ospd_openvas.db.KbDB')
    def test_openvas_is_alive_already_stopped(self, mock_db):
        w = DummyDaemon()
        # mock_psutil = MockPsutil.return_value
        mock_db.scan_is_stopped.return_value = True
        ret = w.is_openvas_process_alive(mock_db, '1234', 'a1-b2-c3-d4')

        self.assertTrue(ret)

    @patch('ospd_openvas.db.KbDB')
    def test_openvas_is_alive_still(self, mock_db):
        w = DummyDaemon()
        # mock_psutil = MockPsutil.return_value
        mock_db.scan_is_stopped.return_value = False
        ret = w.is_openvas_process_alive(mock_db, '1234', 'a1-b2-c3-d4')

        self.assertFalse(ret)

    @patch('ospd_openvas.daemon.OSPDaemon.set_scan_progress_batch')
    @patch('ospd_openvas.daemon.OSPDaemon.sort_host_finished')
    @patch('ospd_openvas.db.KbDB')
    def test_report_openvas_scan_status(
        self, mock_db, mock_sort_host_finished, mock_set_scan_progress_batch
    ):
        w = DummyDaemon()

        mock_set_scan_progress_batch.return_value = None
        mock_sort_host_finished.return_value = None
        mock_db.get_scan_status.return_value = [
            '192.168.0.1/15/1000',
            '192.168.0.2/15/0',
            '192.168.0.3/15/-1',
            '192.168.0.4/1500/1500',
        ]

        target_element = w.create_xml_target()
        targets = OspRequest.process_target_element(target_element)

        w.create_scan('123-456', targets, None, [])
        w.report_openvas_scan_status(mock_db, '123-456')

        mock_set_scan_progress_batch.assert_called_with(
            '123-456',
            host_progress={
                '192.168.0.1': 1,
                '192.168.0.3': -1,
                '192.168.0.4': 100,
            },
        )

        mock_sort_host_finished.assert_called_with(
            '123-456', ['192.168.0.3', '192.168.0.4']
        )


class TestFilters(TestCase):
    def test_format_vt_modification_time(self):
        ovformat = OpenVasVtsFilter(None)
        td = '1517443741'
        formatted = ovformat.format_vt_modification_time(td)
        self.assertEqual(formatted, "20180201000901")

    def test_get_filtered_vts_false(self):
        w = DummyDaemon()
        vts_collection = ['1234', '1.3.6.1.4.1.25623.1.0.100061']

        ovfilter = OpenVasVtsFilter(w.nvti)
        res = ovfilter.get_filtered_vts_list(
            vts_collection, "modification_time<10"
        )
        self.assertNotIn('1.3.6.1.4.1.25623.1.0.100061', res)

    def test_get_filtered_vts_true(self):
        w = DummyDaemon()
        vts_collection = ['1234', '1.3.6.1.4.1.25623.1.0.100061']

        ovfilter = OpenVasVtsFilter(w.nvti)
        res = ovfilter.get_filtered_vts_list(
            vts_collection, "modification_time>10"
        )
        self.assertIn('1.3.6.1.4.1.25623.1.0.100061', res)<|MERGE_RESOLUTION|>--- conflicted
+++ resolved
@@ -747,20 +747,12 @@
         w.create_scan('123-456', targets, None, [])
 
         results = [
-<<<<<<< HEAD
             "LOG|||192.168.0.1|||localhost|||general/Host_Details||||||Host dead",
-=======
-            "LOG||||||general/Host_Details||||||Host dead",
->>>>>>> 9a54a743
         ]
         MockDBClass.get_result.return_value = results
         mock_add_scan_log_to_list.return_value = None
 
-<<<<<<< HEAD
         w.report_openvas_results(MockDBClass, '123-456')
-=======
-        w.report_openvas_results(MockDBClass, '123-456', 'localhost')
->>>>>>> 9a54a743
         mock_add_scan_log_to_list.assert_called_with(
             host='192.168.0.1',
             hostname='localhost',
@@ -784,20 +776,12 @@
         w.create_scan('123-456', targets, None, [])
 
         results = [
-<<<<<<< HEAD
             "ERRMSG|||127.0.0.1|||localhost|||||||||Host access denied.",
-=======
-            "ERRMSG|||127.0.0.1|||||||||Host access denied.",
->>>>>>> 9a54a743
         ]
         MockDBClass.get_result.return_value = results
         mock_add_scan_error_to_list.return_value = None
 
-<<<<<<< HEAD
         w.report_openvas_results(MockDBClass, '123-456')
-=======
-        w.report_openvas_results(MockDBClass, '123-456', '')
->>>>>>> 9a54a743
         mock_add_scan_error_to_list.assert_called_with(
             host='127.0.0.1',
             hostname='localhost',
@@ -816,20 +800,12 @@
         w.create_scan('123-456', targets, None, [])
 
         results = [
-<<<<<<< HEAD
             "DEADHOST||| ||| ||| ||| |||4",
-=======
-            "DEADHOST||| ||| ||| |||4",
->>>>>>> 9a54a743
         ]
         MockDBClass.get_result.return_value = results
         w.scan_collection.set_amount_dead_hosts = MagicMock()
 
-<<<<<<< HEAD
         w.report_openvas_results(MockDBClass, '123-456')
-=======
-        w.report_openvas_results(MockDBClass, '123-456', 'localhost')
->>>>>>> 9a54a743
         w.scan_collection.set_amount_dead_hosts.assert_called_with(
             '123-456', total_dead=4,
         )
@@ -869,19 +845,11 @@
         targets = OspRequest.process_target_element(target_element)
         w.create_scan('123-456', targets, None, [])
         w.scan_collection.scans_table['123-456']['results'] = list()
-<<<<<<< HEAD
         results = ["ALARM||| ||| ||| ||| |||some alarm|||path", None]
         MockDBClass.get_result.return_value = results
         mock_add_scan_alarm_to_list.return_value = None
 
         w.report_openvas_results(MockDBClass, '123-456')
-=======
-        results = ["ALARM||| ||| ||| |||some alarm|||path", None]
-        MockDBClass.get_result.return_value = results
-        mock_add_scan_alarm_to_list.return_value = None
-
-        w.report_openvas_results(MockDBClass, '123-456', 'localhost')
->>>>>>> 9a54a743
 
         assert_called_once(logging.Logger.warning)
 
