# Copyright (C) 2014-2021 Greenbone Networks GmbH
#
# SPDX-License-Identifier: AGPL-3.0-or-later
#
# This program is free software: you can redistribute it and/or modify
# it under the terms of the GNU Affero General Public License as
# published by the Free Software Foundation, either version 3 of the
# License, or (at your option) any later version.
#
# This program is distributed in the hope that it will be useful,
# but WITHOUT ANY WARRANTY; without even the implied warranty of
# MERCHANTABILITY or FITNESS FOR A PARTICULAR PURPOSE.  See the
# GNU Affero General Public License for more details.
#
# You should have received a copy of the GNU Affero General Public License
# along with this program. If not, see <http://www.gnu.org/licenses/>.

# pylint: disable=too-many-lines

""" OSP Daemon core class.
"""

import logging
import socket
import ssl
import multiprocessing
import time
import os

from pprint import pformat
from typing import (
    List,
    Any,
    Iterator,
    Dict,
    Optional,
    Iterable,
    Tuple,
    Union,
)
from xml.etree.ElementTree import Element, SubElement

import defusedxml.ElementTree as secET

import psutil

from ospd import __version__
from ospd.command import get_commands
from ospd.errors import OspdCommandError
from ospd.misc import ResultType, create_process
from ospd.network import resolve_hostname, target_str_to_list
from ospd.protocol import RequestParser
from ospd.scan import ScanCollection, ScanStatus, ScanProgress
from ospd.server import BaseServer, Stream
from ospd.vtfilter import VtsFilter
from ospd.vts import Vts
from ospd.xml import (
    elements_as_text,
    get_result_xml,
    get_progress_xml,
)

logger = logging.getLogger(__name__)

PROTOCOL_VERSION = __version__

SCHEDULER_CHECK_PERIOD = 10  # in seconds

BASE_SCANNER_PARAMS = {
    'debug_mode': {
        'type': 'boolean',
        'name': 'Debug Mode',
        'default': 0,
        'mandatory': 0,
        'description': 'Whether to get extra scan debug information.',
    },
    'dry_run': {
        'type': 'boolean',
        'name': 'Dry Run',
        'default': 0,
        'mandatory': 0,
        'description': 'Whether to dry run scan.',
    },
}  # type: Dict


def _terminate_process_group(process: multiprocessing.Process) -> None:
    os.killpg(os.getpgid(process.pid), 15)


class OSPDaemon:

    """Daemon class for OSP traffic handling.

    Every scanner wrapper should subclass it and make necessary additions and
    changes.

    * Add any needed parameters in __init__.
    * Implement check() method which verifies scanner availability and other
      environment related conditions.
    * Implement process_scan_params and exec_scan methods which are
      specific to handling the <start_scan> command, executing the wrapped
      scanner and storing the results.
    * Implement other methods that assert to False such as get_scanner_name,
      get_scanner_version.
    * Use Call set_command_attributes at init time to add scanner command
      specific options eg. the w3af profile for w3af wrapper.
    """

    def __init__(
        self,
        *,
        customvtfilter=None,
        storage=None,
        max_scans=0,
        min_free_mem_scan_queue=0,
        file_storage_dir='/var/run/ospd',
        max_queued_scans=0,
        **kwargs,
    ):  # pylint: disable=unused-argument
        """ Initializes the daemon's internal data. """
        self.scan_collection = ScanCollection(file_storage_dir)
        self.scan_processes = dict()

        self.daemon_info = dict()
        self.daemon_info['name'] = "OSPd"
        self.daemon_info['version'] = __version__
        self.daemon_info['description'] = "No description"

        self.scanner_info = dict()
        self.scanner_info['name'] = 'No name'
        self.scanner_info['version'] = 'No version'
        self.scanner_info['description'] = 'No description'

        self.server_version = None  # Set by the subclass.

        self.initialized = None  # Set after initialization finished

        self.max_scans = max_scans
        self.min_free_mem_scan_queue = min_free_mem_scan_queue
        self.max_queued_scans = max_queued_scans

        self.scaninfo_store_time = kwargs.get('scaninfo_store_time')

        self.protocol_version = PROTOCOL_VERSION

        self.commands = {}

        for command_class in get_commands():
            command = command_class(self)
            self.commands[command.get_name()] = command

        self.scanner_params = dict()

        for name, params in BASE_SCANNER_PARAMS.items():
            self.set_scanner_param(name, params)

        self.vts = Vts(storage)
        self.vts_version = None

        if customvtfilter:
            self.vts_filter = customvtfilter
        else:
            self.vts_filter = VtsFilter()

    def init(self, server: BaseServer) -> None:
        """Should be overridden by a subclass if the initialization is costly.

        Will be called after check.
        """
        self.scan_collection.init()
        server.start(self.handle_client_stream)
        self.initialized = True

    def set_command_attributes(self, name: str, attributes: Dict) -> None:
        """ Sets the xml attributes of a specified command. """
        if self.command_exists(name):
            command = self.commands.get(name)
            command.attributes = attributes

    def set_scanner_param(self, name: str, scanner_params: Dict) -> None:
        """ Set a scanner parameter. """

        assert name
        assert scanner_params

        self.scanner_params[name] = scanner_params

    def get_scanner_params(self) -> Dict:
        return self.scanner_params

    def add_vt(
        self,
        vt_id: str,
        name: str = None,
        vt_params: str = None,
        vt_refs: str = None,
        custom: str = None,
        vt_creation_time: str = None,
        vt_modification_time: str = None,
        vt_dependencies: str = None,
        summary: str = None,
        impact: str = None,
        affected: str = None,
        insight: str = None,
        solution: str = None,
        solution_t: str = None,
        solution_m: str = None,
        detection: str = None,
        qod_t: str = None,
        qod_v: str = None,
        severities: str = None,
    ) -> None:
        """Add a vulnerability test information.

        IMPORTANT: The VT's Data Manager will store the vts collection.
        If the collection is considerably big and it will be consultated
        intensible during a routine, consider to do a deepcopy(), since
        accessing the shared memory in the data manager is very expensive.
        At the end of the routine, the temporal copy must be set to None
        and deleted.
        """
        self.vts.add(
            vt_id,
            name=name,
            vt_params=vt_params,
            vt_refs=vt_refs,
            custom=custom,
            vt_creation_time=vt_creation_time,
            vt_modification_time=vt_modification_time,
            vt_dependencies=vt_dependencies,
            summary=summary,
            impact=impact,
            affected=affected,
            insight=insight,
            solution=solution,
            solution_t=solution_t,
            solution_m=solution_m,
            detection=detection,
            qod_t=qod_t,
            qod_v=qod_v,
            severities=severities,
        )

    def set_vts_version(self, vts_version: str) -> None:
        """Add into the vts dictionary an entry to identify the
        vts version.

        Parameters:
            vts_version (str): Identifies a unique vts version.
        """
        if not vts_version:
            raise OspdCommandError(
                'A vts_version parameter is required', 'set_vts_version'
            )
        self.vts_version = vts_version

    def get_vts_version(self) -> Optional[str]:
        """Return the vts version."""
        return self.vts_version

    def command_exists(self, name: str) -> bool:
        """ Checks if a commands exists. """
        return name in self.commands

    def get_scanner_name(self) -> str:
        """ Gives the wrapped scanner's name. """
        return self.scanner_info['name']

    def get_scanner_version(self) -> str:
        """ Gives the wrapped scanner's version. """
        return self.scanner_info['version']

    def get_scanner_description(self) -> str:
        """ Gives the wrapped scanner's description. """
        return self.scanner_info['description']

    def get_server_version(self) -> str:
        """ Gives the specific OSP server's version. """
        assert self.server_version
        return self.server_version

    def get_protocol_version(self) -> str:
        """ Gives the OSP's version. """
        return self.protocol_version

    def preprocess_scan_params(self, xml_params):
        """ Processes the scan parameters. """
        params = {}

        for param in xml_params:
            params[param.tag] = param.text or ''

        # Validate values.
        for key in params:
            param_type = self.get_scanner_param_type(key)
            if not param_type:
                continue

            if param_type in ['integer', 'boolean']:
                try:
                    params[key] = int(params[key])
                except ValueError:
                    raise OspdCommandError(
                        'Invalid %s value' % key, 'start_scan'
                    ) from None

            if param_type == 'boolean':
                if params[key] not in [0, 1]:
                    raise OspdCommandError(
                        'Invalid %s value' % key, 'start_scan'
                    )
            elif param_type == 'selection':
                selection = self.get_scanner_param_default(key).split('|')
                if params[key] not in selection:
                    raise OspdCommandError(
                        'Invalid %s value' % key, 'start_scan'
                    )
            if self.get_scanner_param_mandatory(key) and params[key] == '':
                raise OspdCommandError(
                    'Mandatory %s value is missing' % key, 'start_scan'
                )

        return params

    def process_scan_params(self, params: Dict) -> Dict:
        """This method is to be overridden by the child classes if necessary"""
        return params

    def stop_scan(self, scan_id: str) -> None:
        if (
            scan_id in self.scan_collection.ids_iterator()
            and self.get_scan_status(scan_id) == ScanStatus.QUEUED
        ):
            logger.info('Scan %s has been removed from the queue.', scan_id)
            self.scan_collection.remove_file_pickled_scan_info(scan_id)
            self.set_scan_status(scan_id, ScanStatus.STOPPED)

            return

        scan_process = self.scan_processes.get(scan_id)
        if not scan_process:
            raise OspdCommandError(
                'Scan not found {0}.'.format(scan_id), 'stop_scan'
            )
        if not scan_process.is_alive():
            raise OspdCommandError(
                'Scan already stopped or finished.', 'stop_scan'
            )

        self.set_scan_status(scan_id, ScanStatus.STOPPED)

        logger.info(
            '%s: Stopping Scan with the PID %s.', scan_id, scan_process.ident
        )

        self.stop_scan_cleanup(scan_id)

        try:
            scan_process.terminate()
        except AttributeError:
            logger.debug('%s: The scanner task stopped unexpectedly.', scan_id)

        try:
            logger.debug(
                '%s: Terminating process group after stopping.', scan_id
            )
            _terminate_process_group(scan_process)
        except ProcessLookupError:
            logger.info(
                '%s: Scan with the PID %s is already stopped.',
                scan_id,
                scan_process.pid,
            )

        if scan_process.ident != os.getpid():
            scan_process.join(0)

        logger.info('%s: Scan stopped.', scan_id)

    @staticmethod
    def stop_scan_cleanup(scan_id: str):
        """Should be implemented by subclass in case of a clean up before
        terminating is needed."""

    @staticmethod
    def target_is_finished(scan_id: str):
        """Should be implemented by subclass in case of a check before
        stopping is needed."""

    def exec_scan(self, scan_id: str):
        """ Asserts to False. Should be implemented by subclass. """
        raise NotImplementedError

    def finish_scan(self, scan_id: str) -> None:
        """ Sets a scan as finished. """
        self.scan_collection.set_progress(scan_id, ScanProgress.FINISHED.value)
        self.set_scan_status(scan_id, ScanStatus.FINISHED)
        logger.info("%s: Scan finished.", scan_id)

    def interrupt_scan(self, scan_id: str) -> None:
        """ Set scan status as interrupted. """
        self.set_scan_status(scan_id, ScanStatus.INTERRUPTED)
        logger.info("%s: Scan interrupted.", scan_id)

    def daemon_exit_cleanup(self) -> None:
        """ Perform a cleanup before exiting """
        self.scan_collection.clean_up_pickled_scan_info()

        # Stop scans which are not already stopped.
        for scan_id in self.scan_collection.ids_iterator():
            status = self.get_scan_status(scan_id)
            if (
                status != ScanStatus.STOPPED
                and status != ScanStatus.FINISHED
                and status != ScanStatus.INTERRUPTED
            ):
                logger.debug("%s: Stopping scan before daemon exit.", scan_id)
                self.stop_scan(scan_id)

        # Wait for scans to be in some stopped state.
        while True:
            all_stopped = True
            for scan_id in self.scan_collection.ids_iterator():
                status = self.get_scan_status(scan_id)
                if (
                    status != ScanStatus.STOPPED
                    and status != ScanStatus.FINISHED
                    and status != ScanStatus.INTERRUPTED
                ):
                    all_stopped = False

            if all_stopped:
                logger.debug(
                    "All scans stopped and daemon clean and ready to exit"
                )
                return

            logger.debug("Waiting for running scans before daemon exit. ")
            time.sleep(1)

    def get_daemon_name(self) -> str:
        """ Gives osp daemon's name. """
        return self.daemon_info['name']

    def get_daemon_version(self) -> str:
        """ Gives osp daemon's version. """
        return self.daemon_info['version']

    def get_scanner_param_type(self, param: str):
        """ Returns type of a scanner parameter. """
        assert isinstance(param, str)
        entry = self.scanner_params.get(param)
        if not entry:
            return None
        return entry.get('type')

    def get_scanner_param_mandatory(self, param: str):
        """ Returns if a scanner parameter is mandatory. """
        assert isinstance(param, str)
        entry = self.scanner_params.get(param)
        if not entry:
            return False
        return entry.get('mandatory')

    def get_scanner_param_default(self, param: str):
        """ Returns default value of a scanner parameter. """
        assert isinstance(param, str)
        entry = self.scanner_params.get(param)
        if not entry:
            return None
        return entry.get('default')

    def handle_client_stream(self, stream: Stream) -> None:
        """ Handles stream of data received from client. """
        data = b''

        request_parser = RequestParser()

        while True:
            try:
                buf = stream.read()
                if not buf:
                    break

                data += buf

                if request_parser.has_ended(buf):
                    break
            except (AttributeError, ValueError) as message:
                logger.error(message)
                return
            except (ssl.SSLError) as exception:
                logger.debug('Error: %s', exception)
                break
            except (socket.timeout) as exception:
                logger.debug('Request timeout: %s', exception)
                break

        if len(data) <= 0:
            logger.debug("Empty client stream")
            return

        response = None
        try:
            self.handle_command(data, stream)
        except OspdCommandError as exception:
            response = exception.as_xml()
            logger.debug('Command error: %s', exception.message)
        except Exception:  # pylint: disable=broad-except
            logger.exception('While handling client command:')
            exception = OspdCommandError('Fatal error', 'error')
            response = exception.as_xml()

        if response:
            stream.write(response)

        stream.close()

    def process_finished_hosts(self, scan_id: str) -> None:
        """ Process the finished hosts before launching the scans."""

        finished_hosts = self.scan_collection.get_finished_hosts(scan_id)
        if not finished_hosts:
            return

        exc_finished_hosts_list = target_str_to_list(finished_hosts)
        self.scan_collection.set_host_finished(scan_id, exc_finished_hosts_list)

    def start_scan(self, scan_id: str) -> None:
        """ Starts the scan with scan_id. """
        os.setsid()

        self.process_finished_hosts(scan_id)

        try:
            self.set_scan_status(scan_id, ScanStatus.RUNNING)
            self.exec_scan(scan_id)
        except Exception as e:  # pylint: disable=broad-except
            self.add_scan_error(
                scan_id,
                name='',
                host=self.get_scan_host(scan_id),
                value='Host process failure (%s).' % e,
            )
            logger.exception('%s: Exception %s while scanning', scan_id, e)
        else:
            logger.info("%s: Host scan finished.", scan_id)

        status = self.get_scan_status(scan_id)
        is_stopped = status == ScanStatus.STOPPED
        self.set_scan_progress(scan_id)
        progress = self.get_scan_progress(scan_id)
        if not is_stopped and progress == ScanProgress.FINISHED:
            self.finish_scan(scan_id)
        elif not is_stopped:
            logger.info(
                "%s: Host scan finished. Progress: %d, Status: %s",
                scan_id,
                progress,
                status.name,
            )
            self.interrupt_scan(scan_id)

        # For debug purposes
        self._get_scan_progress_raw(scan_id)

    def dry_run_scan(self, scan_id: str, target: Dict) -> None:
        """ Dry runs a scan. """

        os.setsid()

        host = resolve_hostname(target.get('hosts'))
        if host is None:
            logger.info("Couldn't resolve %s.", self.get_scan_host(scan_id))

        port = self.get_scan_ports(scan_id)

        logger.info("%s:%s: Dry run mode.", host, port)

        self.add_scan_log(scan_id, name='', host=host, value='Dry run result')

        self.finish_scan(scan_id)

    def handle_timeout(self, scan_id: str, host: str) -> None:
        """ Handles scanner reaching timeout error. """
        self.add_scan_error(
            scan_id,
            host=host,
            name="Timeout",
            value="{0} exec timeout.".format(self.get_scanner_name()),
        )

    def sort_host_finished(
        self,
        scan_id: str,
        finished_hosts: Union[List[str], str],
    ) -> None:
        """Check if the finished host in the list was alive or dead
        and update the corresponding alive_count or dead_count."""
        if isinstance(finished_hosts, str):
            finished_hosts = [finished_hosts]

        alive_hosts = []
        dead_hosts = []

        current_hosts = self.scan_collection.get_current_target_progress(
            scan_id
        )
        for finished_host in finished_hosts:
            progress = current_hosts.get(finished_host)
            if progress == ScanProgress.FINISHED:
                alive_hosts.append(finished_host)
            if progress == ScanProgress.DEAD_HOST:
                dead_hosts.append(finished_host)

        self.scan_collection.set_host_dead(scan_id, dead_hosts)

        self.scan_collection.set_host_finished(scan_id, alive_hosts)

        self.scan_collection.remove_hosts_from_target_progress(
            scan_id, finished_hosts
        )

    def set_scan_progress(self, scan_id: str):
        """Calculate the target progress with the current host states
        and stores in the scan table."""
        scan_progress = self.scan_collection.calculate_target_progress(scan_id)
        self.scan_collection.set_progress(scan_id, scan_progress)

    def set_scan_progress_batch(
        self, scan_id: str, host_progress: Dict[str, int]
    ):
        self.scan_collection.set_host_progress(scan_id, host_progress)
        self.set_scan_progress(scan_id)

    def set_scan_host_progress(
        self,
        scan_id: str,
        host: str = None,
        progress: int = None,
    ) -> None:
        """Sets host's progress which is part of target.
        Each time a host progress is updated, the scan progress
        is updated too.
        """
        if host is None or progress is None:
            return

        if not isinstance(progress, int):
            try:
                progress = int(progress)
            except (TypeError, ValueError):
                return

        host_progress = {host: progress}
        self.set_scan_progress_batch(scan_id, host_progress)

    def set_scan_status(self, scan_id: str, status: ScanStatus) -> None:
        """ Set the scan's status."""
        logger.debug('%s: Set scan status %s,', scan_id, status.name)
        self.scan_collection.set_status(scan_id, status)

    def get_scan_status(self, scan_id: str) -> ScanStatus:
        """ Get scan_id scans's status."""
        status = self.scan_collection.get_status(scan_id)
        logger.debug('%s: Current scan status: %s,', scan_id, status.name)
        return status

    def scan_exists(self, scan_id: str) -> bool:
        """Checks if a scan with ID scan_id is in collection.

        Returns:
            1 if scan exists, 0 otherwise.
        """
        return self.scan_collection.id_exists(scan_id)

    def get_help_text(self) -> str:
        """ Returns the help output in plain text format."""

        txt = ''
        for name, info in self.commands.items():
            description = info.get_description()
            attributes = info.get_attributes()
            elements = info.get_elements()

            command_txt = "\t{0: <22} {1}\n".format(name, description)

            if attributes:
                command_txt = ''.join([command_txt, "\t Attributes:\n"])

                for attrname, attrdesc in attributes.items():
                    attr_txt = "\t  {0: <22} {1}\n".format(attrname, attrdesc)
                    command_txt = ''.join([command_txt, attr_txt])

            if elements:
                command_txt = ''.join(
                    [
                        command_txt,
                        "\t Elements:\n",
                        elements_as_text(elements),
                    ]
                )

            txt += command_txt

        return txt

    def delete_scan(self, scan_id: str) -> int:
        """Deletes scan_id scan from collection.

        Returns:
            1 if scan deleted, 0 otherwise.
        """
        if self.get_scan_status(scan_id) == ScanStatus.RUNNING:
            return 0

        # Don't delete the scan until the process stops
        exitcode = None
        try:
            self.scan_processes[scan_id].join()
            exitcode = self.scan_processes[scan_id].exitcode
        except KeyError:
            logger.debug('Scan process for %s never started,', scan_id)

        if exitcode or exitcode == 0:
            del self.scan_processes[scan_id]

        return self.scan_collection.delete_scan(scan_id)

    def get_scan_results_xml(
        self, scan_id: str, pop_res: bool, max_res: Optional[int]
    ):
        """Gets scan_id scan's results in XML format.

        Returns:
            String of scan results in xml.
        """
        results = Element('results')
        for result in self.scan_collection.results_iterator(
            scan_id, pop_res, max_res
        ):
            results.append(get_result_xml(result))

        logger.debug('Returning %d results', len(results))
        return results

    def _get_scan_progress_raw(self, scan_id: str) -> Dict:
        """Returns a dictionary with scan_id scan's progress information."""
        current_progress = dict()

        current_progress[
            'current_hosts'
        ] = self.scan_collection.get_current_target_progress(scan_id)
        current_progress['overall'] = self.get_scan_progress(scan_id)
        current_progress['count_alive'] = self.scan_collection.get_count_alive(
            scan_id
        )
        current_progress['count_dead'] = self.scan_collection.get_count_dead(
            scan_id
        )
        current_progress[
            'count_excluded'
        ] = self.scan_collection.simplify_exclude_host_count(scan_id)
        current_progress['count_total'] = self.scan_collection.get_count_total(
            scan_id
        )

        logging.debug(
            "%s: Current progress: \n%s",
            scan_id,
            pformat(current_progress),
        )
        return current_progress

    def _get_scan_progress_xml(self, scan_id: str):
        """Gets scan_id scan's progress in XML format.

        Returns:
            String of scan progress in xml.
        """
        current_progress = self._get_scan_progress_raw(scan_id)
        return get_progress_xml(current_progress)

<<<<<<< HEAD
=======
    @deprecated(
        version="20.8",
        reason="Please use ospd.xml.get_elements_from_dict instead.",
    )
    def get_xml_str(self, data: Dict) -> List:
        """Creates a string in XML Format using the provided data structure.

        Arguments:
            data: Dictionary of xml tags and their elements.

        Returns:
            String of data in xml format.
        """
        return get_elements_from_dict(data)

>>>>>>> f39549bd
    def get_scan_xml(
        self,
        scan_id: str,
        detailed: bool = True,
        pop_res: bool = False,
        max_res: int = 0,
        progress: bool = False,
    ):
        """Gets scan in XML format.

        Returns:
            String of scan in XML format.
        """
        if not scan_id:
            return Element('scan')

        if self.get_scan_status(scan_id) == ScanStatus.QUEUED:
            target = ''
            scan_progress = 0
            status = self.get_scan_status(scan_id)
            start_time = 0
            end_time = 0
            response = Element('scan')
            detailed = False
            progress = False
            response.append(Element('results'))
        else:
            target = self.get_scan_host(scan_id)
            scan_progress = self.get_scan_progress(scan_id)
            status = self.get_scan_status(scan_id)
            start_time = self.get_scan_start_time(scan_id)
            end_time = self.get_scan_end_time(scan_id)
            response = Element('scan')

        for name, value in [
            ('id', scan_id),
            ('target', target),
            ('progress', scan_progress),
            ('status', status.name.lower()),
            ('start_time', start_time),
            ('end_time', end_time),
        ]:
            response.set(name, str(value))
        if detailed:
            response.append(
                self.get_scan_results_xml(scan_id, pop_res, max_res)
            )
        if progress:
            response.append(self._get_scan_progress_xml(scan_id))

        return response

    @staticmethod
    def get_custom_vt_as_xml_str(  # pylint: disable=unused-argument
        vt_id: str, custom: Dict
    ) -> str:
        """Create a string representation of the XML object from the
        custom data object.
        This needs to be implemented by each ospd wrapper, in case
        custom elements for VTs are used.

        The custom XML object which is returned will be embedded
        into a <custom></custom> element.

        Returns:
            XML object as string for custom data.
        """
        return ''

    @staticmethod
    def get_params_vt_as_xml_str(  # pylint: disable=unused-argument
        vt_id: str, vt_params
    ) -> str:
        """Create a string representation of the XML object from the
        vt_params data object.
        This needs to be implemented by each ospd wrapper, in case
        vt_params elements for VTs are used.

        The params XML object which is returned will be embedded
        into a <params></params> element.

        Returns:
            XML object as string for vt parameters data.
        """
        return ''

    @staticmethod
    def get_refs_vt_as_xml_str(  # pylint: disable=unused-argument
        vt_id: str, vt_refs
    ) -> str:
        """Create a string representation of the XML object from the
        refs data object.
        This needs to be implemented by each ospd wrapper, in case
        refs elements for VTs are used.

        The refs XML object which is returned will be embedded
        into a <refs></refs> element.

        Returns:
            XML object as string for vt references data.
        """
        return ''

    @staticmethod
    def get_dependencies_vt_as_xml_str(  # pylint: disable=unused-argument
        vt_id: str, vt_dependencies
    ) -> str:
        """Create a string representation of the XML object from the
        vt_dependencies data object.
        This needs to be implemented by each ospd wrapper, in case
        vt_dependencies elements for VTs are used.

        The vt_dependencies XML object which is returned will be embedded
        into a <dependencies></dependencies> element.

        Returns:
            XML object as string for vt dependencies data.
        """
        return ''

    @staticmethod
    def get_creation_time_vt_as_xml_str(  # pylint: disable=unused-argument
        vt_id: str, vt_creation_time
    ) -> str:
        """Create a string representation of the XML object from the
        vt_creation_time data object.
        This needs to be implemented by each ospd wrapper, in case
        vt_creation_time elements for VTs are used.

        The vt_creation_time XML object which is returned will be embedded
        into a <vt_creation_time></vt_creation_time> element.

        Returns:
            XML object as string for vt creation time data.
        """
        return ''

    @staticmethod
    def get_modification_time_vt_as_xml_str(  # pylint: disable=unused-argument
        vt_id: str, vt_modification_time
    ) -> str:
        """Create a string representation of the XML object from the
        vt_modification_time data object.
        This needs to be implemented by each ospd wrapper, in case
        vt_modification_time elements for VTs are used.

        The vt_modification_time XML object which is returned will be embedded
        into a <vt_modification_time></vt_modification_time> element.

        Returns:
            XML object as string for vt references data.
        """
        return ''

    @staticmethod
    def get_summary_vt_as_xml_str(  # pylint: disable=unused-argument
        vt_id: str, summary
    ) -> str:
        """Create a string representation of the XML object from the
        summary data object.
        This needs to be implemented by each ospd wrapper, in case
        summary elements for VTs are used.

        The summary XML object which is returned will be embedded
        into a <summary></summary> element.

        Returns:
            XML object as string for summary data.
        """
        return ''

    @staticmethod
    def get_impact_vt_as_xml_str(  # pylint: disable=unused-argument
        vt_id: str, impact
    ) -> str:
        """Create a string representation of the XML object from the
        impact data object.
        This needs to be implemented by each ospd wrapper, in case
        impact elements for VTs are used.

        The impact XML object which is returned will be embedded
        into a <impact></impact> element.

        Returns:
            XML object as string for impact data.
        """
        return ''

    @staticmethod
    def get_affected_vt_as_xml_str(  # pylint: disable=unused-argument
        vt_id: str, affected
    ) -> str:
        """Create a string representation of the XML object from the
        affected data object.
        This needs to be implemented by each ospd wrapper, in case
        affected elements for VTs are used.

        The affected XML object which is returned will be embedded
        into a <affected></affected> element.

        Returns:
            XML object as string for affected data.
        """
        return ''

    @staticmethod
    def get_insight_vt_as_xml_str(  # pylint: disable=unused-argument
        vt_id: str, insight
    ) -> str:
        """Create a string representation of the XML object from the
        insight data object.
        This needs to be implemented by each ospd wrapper, in case
        insight elements for VTs are used.

        The insight XML object which is returned will be embedded
        into a <insight></insight> element.

        Returns:
            XML object as string for insight data.
        """
        return ''

    @staticmethod
    def get_solution_vt_as_xml_str(  # pylint: disable=unused-argument
        vt_id: str, solution, solution_type=None, solution_method=None
    ) -> str:
        """Create a string representation of the XML object from the
        solution data object.
        This needs to be implemented by each ospd wrapper, in case
        solution elements for VTs are used.

        The solution XML object which is returned will be embedded
        into a <solution></solution> element.

        Returns:
            XML object as string for solution data.
        """
        return ''

    @staticmethod
    def get_detection_vt_as_xml_str(  # pylint: disable=unused-argument
        vt_id: str, detection=None, qod_type=None, qod=None
    ) -> str:
        """Create a string representation of the XML object from the
        detection data object.
        This needs to be implemented by each ospd wrapper, in case
        detection elements for VTs are used.

        The detection XML object which is returned is an element with
        tag <detection></detection> element

        Returns:
            XML object as string for detection data.
        """
        return ''

    @staticmethod
    def get_severities_vt_as_xml_str(  # pylint: disable=unused-argument
        vt_id: str, severities
    ) -> str:
        """Create a string representation of the XML object from the
        severities data object.
        This needs to be implemented by each ospd wrapper, in case
        severities elements for VTs are used.

        The severities XML objects which are returned will be embedded
        into a <severities></severities> element.

        Returns:
            XML object as string for severities data.
        """
        return ''

    def get_vt_iterator(  # pylint: disable=unused-argument
        self, vt_selection: List[str] = None, details: bool = True
    ) -> Iterator[Tuple[str, Dict]]:
        """Return iterator object for getting elements
        from the VTs dictionary."""
        return self.vts.items()

    def get_vt_xml(self, single_vt: Tuple[str, Dict]) -> Element:
        """Gets a single vulnerability test information in XML format.

        Returns:
            String of single vulnerability test information in XML format.
        """
        if not single_vt or single_vt[1] is None:
            return Element('vt')

        vt_id, vt = single_vt

        name = vt.get('name')
        vt_xml = Element('vt')
        vt_xml.set('id', vt_id)

        for name, value in [('name', name)]:
            elem = SubElement(vt_xml, name)
            elem.text = str(value)

        if vt.get('vt_params'):
            params_xml_str = self.get_params_vt_as_xml_str(
                vt_id, vt.get('vt_params')
            )
            vt_xml.append(secET.fromstring(params_xml_str))

        if vt.get('vt_refs'):
            refs_xml_str = self.get_refs_vt_as_xml_str(vt_id, vt.get('vt_refs'))
            vt_xml.append(secET.fromstring(refs_xml_str))

        if vt.get('vt_dependencies'):
            dependencies = self.get_dependencies_vt_as_xml_str(
                vt_id, vt.get('vt_dependencies')
            )
            vt_xml.append(secET.fromstring(dependencies))

        if vt.get('creation_time'):
            vt_ctime = self.get_creation_time_vt_as_xml_str(
                vt_id, vt.get('creation_time')
            )
            vt_xml.append(secET.fromstring(vt_ctime))

        if vt.get('modification_time'):
            vt_mtime = self.get_modification_time_vt_as_xml_str(
                vt_id, vt.get('modification_time')
            )
            vt_xml.append(secET.fromstring(vt_mtime))

        if vt.get('summary'):
            summary_xml_str = self.get_summary_vt_as_xml_str(
                vt_id, vt.get('summary')
            )
            vt_xml.append(secET.fromstring(summary_xml_str))

        if vt.get('impact'):
            impact_xml_str = self.get_impact_vt_as_xml_str(
                vt_id, vt.get('impact')
            )
            vt_xml.append(secET.fromstring(impact_xml_str))

        if vt.get('affected'):
            affected_xml_str = self.get_affected_vt_as_xml_str(
                vt_id, vt.get('affected')
            )
            vt_xml.append(secET.fromstring(affected_xml_str))

        if vt.get('insight'):
            insight_xml_str = self.get_insight_vt_as_xml_str(
                vt_id, vt.get('insight')
            )
            vt_xml.append(secET.fromstring(insight_xml_str))

        if vt.get('solution'):
            solution_xml_str = self.get_solution_vt_as_xml_str(
                vt_id,
                vt.get('solution'),
                vt.get('solution_type'),
                vt.get('solution_method'),
            )
            vt_xml.append(secET.fromstring(solution_xml_str))

        if vt.get('detection') or vt.get('qod_type') or vt.get('qod'):
            detection_xml_str = self.get_detection_vt_as_xml_str(
                vt_id, vt.get('detection'), vt.get('qod_type'), vt.get('qod')
            )
            vt_xml.append(secET.fromstring(detection_xml_str))

        if vt.get('severities'):
            severities_xml_str = self.get_severities_vt_as_xml_str(
                vt_id, vt.get('severities')
            )
            vt_xml.append(secET.fromstring(severities_xml_str))

        if vt.get('custom'):
            custom_xml_str = self.get_custom_vt_as_xml_str(
                vt_id, vt.get('custom')
            )
            vt_xml.append(secET.fromstring(custom_xml_str))

        return vt_xml

    def get_vts_selection_list(
        self, vt_id: str = None, filtered_vts: Dict = None
    ) -> Iterable[str]:
        """
        Get list of VT's OID.
        If vt_id is specified, the collection will contain only this vt, if
        found.
        If no vt_id is specified or filtered_vts is None (default), the
        collection will contain all vts. Otherwise those vts passed
        in filtered_vts or vt_id are returned. In case of both vt_id and
        filtered_vts are given, filtered_vts has priority.

        Arguments:
            vt_id (vt_id, optional): ID of the vt to get.
            filtered_vts (list, optional): Filtered VTs collection.

        Returns:
            List of selected VT's OID.
        """
        vts_xml = []

        # No match for the filter
        if filtered_vts is not None and len(filtered_vts) == 0:
            return vts_xml

        if filtered_vts:
            vts_list = filtered_vts
        elif vt_id:
            vts_list = [vt_id]
        else:
            vts_list = self.vts.keys()

        return vts_list

    def handle_command(self, data: bytes, stream: Stream) -> None:
        """Handles an osp command in a string."""
        try:
            tree = secET.fromstring(data)
        except secET.ParseError as e:
            logger.debug("Erroneous client input: %s", data)
            raise OspdCommandError('Invalid data') from e

        command_name = tree.tag

        logger.debug('Handling %s command request.', command_name)

        command = self.commands.get(command_name, None)
        if not command and command_name != "authenticate":
            raise OspdCommandError('Bogus command name')

        if not self.initialized and command.must_be_initialized:
            exception = OspdCommandError(
                '%s is still starting' % self.daemon_info['name'], 'error'
            )
            response = exception.as_xml()
            stream.write(response)
            return

        response = command.handle_xml(tree)

        write_success = True
        if isinstance(response, bytes):
            write_success = stream.write(response)
        else:
            for data in response:
                write_success = stream.write(data)
                if not write_success:
                    break

        scan_id = tree.get('scan_id')
        if self.scan_exists(scan_id) and command_name == "get_scans":
            if write_success:
                logger.debug(
                    '%s: Results sent successfully to the client. Cleaning '
                    'temporary result list.',
                    scan_id,
                )
                self.scan_collection.clean_temp_result_list(scan_id)
            else:
                logger.debug(
                    '%s: Failed sending results to the client. Restoring '
                    'result list into the cache.',
                    scan_id,
                )
                self.scan_collection.restore_temp_result_list(scan_id)

    def check(self):
        """ Asserts to False. Should be implemented by subclass. """
        raise NotImplementedError

    def run(self) -> None:
        """Starts the Daemon, handling commands until interrupted."""

        try:
            while True:
                time.sleep(SCHEDULER_CHECK_PERIOD)
                self.scheduler()
                self.clean_forgotten_scans()
                self.start_queued_scans()
                self.wait_for_children()
        except KeyboardInterrupt:
            logger.info("Received Ctrl-C shutting-down ...")

    def start_queued_scans(self) -> None:
        """ Starts a queued scan if it is allowed """

        current_queued_scans = self.get_count_queued_scans()
        if not current_queued_scans:
            return

        if not self.initialized:
            logger.info(
                "Queued task can not be started because a feed "
                "update is being performed."
            )
            return

        logger.info('Currently %d queued scans.', current_queued_scans)

        for scan_id in self.scan_collection.ids_iterator():
            scan_allowed = (
                self.is_new_scan_allowed() and self.is_enough_free_memory()
            )
            scan_is_queued = self.get_scan_status(scan_id) == ScanStatus.QUEUED

            if scan_is_queued and scan_allowed:
                try:
                    self.scan_collection.unpickle_scan_info(scan_id)
                except OspdCommandError as e:
                    logger.error("Start scan error %s", e)
                    self.stop_scan(scan_id)
                    continue

                scan_func = self.start_scan
                scan_process = create_process(func=scan_func, args=(scan_id,))
                self.scan_processes[scan_id] = scan_process
                scan_process.start()
                self.set_scan_status(scan_id, ScanStatus.INIT)

                current_queued_scans = current_queued_scans - 1
                logger.info('Starting scan %s.', scan_id)
            elif scan_is_queued and not scan_allowed:
                return

    def is_new_scan_allowed(self) -> bool:
        """Check if max_scans has been reached.

        Returns:
            True if a new scan can be launch.
        """
        if (self.max_scans != 0) and (
            len(self.scan_processes) >= self.max_scans
        ):
            logger.info(
                'Not possible to run a new scan. Max scan limit set '
                'to %d reached.',
                self.max_scans,
            )
            return False

        return True

    def is_enough_free_memory(self) -> bool:
        """Check if there is enough free memory in the system to run
        a new scan. The necessary memory is a rough calculation and very
        conservative.

        Returns:
            True if there is enough memory for a new scan.
        """
        if not self.min_free_mem_scan_queue:
            return True

        free_mem = psutil.virtual_memory().available / (1024 * 1024)

        if free_mem > self.min_free_mem_scan_queue:
            return True

        logger.info(
            'Not possible to run a new scan. Not enough free memory. '
            'Only %d MB available but at least %d are required',
            free_mem,
            self.min_free_mem_scan_queue,
        )

        return False

    def scheduler(self):
        """Should be implemented by subclass in case of need
        to run tasks periodically."""

    def wait_for_children(self):
        """ Join the zombie process to releases resources."""
        for scan_id in self.scan_processes:
            self.scan_processes[scan_id].join(0)

    def create_scan(
        self,
        scan_id: str,
        targets: Dict,
        options: Optional[Dict],
        vt_selection: Dict,
    ) -> Optional[str]:
        """Creates a new scan.

        Arguments:
            target: Target to scan.
            options: Miscellaneous scan options supplied via <scanner_params>
                  XML element.

        Returns:
            New scan's ID. None if the scan_id already exists.
        """
        status = None
        scan_exists = self.scan_exists(scan_id)
        if scan_id and scan_exists:
            status = self.get_scan_status(scan_id)
            logger.info(
                "Scan %s exists with status %s.", scan_id, status.name.lower()
            )
            return

        return self.scan_collection.create_scan(
            scan_id, targets, options, vt_selection
        )

    def get_scan_options(self, scan_id: str) -> str:
        """ Gives a scan's list of options. """
        return self.scan_collection.get_options(scan_id)

    def set_scan_option(self, scan_id: str, name: str, value: Any) -> None:
        """ Sets a scan's option to a provided value. """
        return self.scan_collection.set_option(scan_id, name, value)

    def set_scan_total_hosts(self, scan_id: str, count_total: int) -> None:
        """Sets a scan's total hosts. Allow the scanner to update
        the total count of host to be scanned."""
        self.scan_collection.update_count_total(scan_id, count_total)

    def clean_forgotten_scans(self) -> None:
        """Check for old stopped or finished scans which have not been
        deleted and delete them if the are older than the set value."""

        if not self.scaninfo_store_time:
            return

        for scan_id in list(self.scan_collection.ids_iterator()):
            end_time = int(self.get_scan_end_time(scan_id))
            scan_status = self.get_scan_status(scan_id)

            if (
                scan_status == ScanStatus.STOPPED
                or scan_status == ScanStatus.FINISHED
                or scan_status == ScanStatus.INTERRUPTED
            ) and end_time:
                stored_time = int(time.time()) - end_time
                if stored_time > self.scaninfo_store_time * 3600:
                    logger.debug(
                        'Scan %s is older than %d hours and seems have been '
                        'forgotten. Scan info will be deleted from the '
                        'scan table',
                        scan_id,
                        self.scaninfo_store_time,
                    )
                    self.delete_scan(scan_id)

    def check_scan_process(self, scan_id: str) -> None:
        """ Check the scan's process, and terminate the scan if not alive. """
        status = self.get_scan_status(scan_id)
        if status == ScanStatus.QUEUED:
            return

        scan_process = self.scan_processes.get(scan_id)
        progress = self.get_scan_progress(scan_id)

        if (
            progress < ScanProgress.FINISHED
            and scan_process
            and not scan_process.is_alive()
        ):
            if not status == ScanStatus.STOPPED:
                self.add_scan_error(
                    scan_id, name="", host="", value="Scan process Failure"
                )

                logger.info(
                    "%s: Scan process is dead and its progress is %d",
                    scan_id,
                    progress,
                )
                self.interrupt_scan(scan_id)

        elif progress == ScanProgress.FINISHED:
            scan_process.join(0)

        logger.debug(
            "%s: Check scan process: \n\tProgress %d\n\t Status: %s",
            scan_id,
            progress,
            status.name,
        )

    def get_count_queued_scans(self) -> int:
        """ Get the amount of scans with queued status """
        count = 0
        for scan_id in self.scan_collection.ids_iterator():
            if self.get_scan_status(scan_id) == ScanStatus.QUEUED:
                count += 1
        return count

    def get_scan_progress(self, scan_id: str) -> int:
        """ Gives a scan's current progress value. """
        progress = self.scan_collection.get_progress(scan_id)
        logger.debug('%s: Current scan progress: %s,', scan_id, progress)
        return progress

    def get_scan_host(self, scan_id: str) -> str:
        """ Gives a scan's target. """
        return self.scan_collection.get_host_list(scan_id)

    def get_scan_ports(self, scan_id: str) -> str:
        """ Gives a scan's ports list. """
        return self.scan_collection.get_ports(scan_id)

    def get_scan_exclude_hosts(self, scan_id: str):
        """Gives a scan's exclude host list. If a target is passed gives
        the exclude host list for the given target."""
        return self.scan_collection.get_exclude_hosts(scan_id)

    def get_scan_credentials(self, scan_id: str) -> Dict:
        """Gives a scan's credential list. If a target is passed gives
        the credential list for the given target."""
        return self.scan_collection.get_credentials(scan_id)

    def get_scan_target_options(self, scan_id: str) -> Dict:
        """Gives a scan's target option dict. If a target is passed gives
        the credential list for the given target."""
        return self.scan_collection.get_target_options(scan_id)

    def get_scan_vts(self, scan_id: str) -> Dict:
        """ Gives a scan's vts. """
        return self.scan_collection.get_vts(scan_id)

    def get_scan_start_time(self, scan_id: str) -> str:
        """ Gives a scan's start time. """
        return self.scan_collection.get_start_time(scan_id)

    def get_scan_end_time(self, scan_id: str) -> str:
        """ Gives a scan's end time. """
        return self.scan_collection.get_end_time(scan_id)

    def add_scan_log(
        self,
        scan_id: str,
        host: str = '',
        hostname: str = '',
        name: str = '',
        value: str = '',
        port: str = '',
        test_id: str = '',
        qod: str = '',
        uri: str = '',
    ) -> None:
        """ Adds a log result to scan_id scan. """

        self.scan_collection.add_result(
            scan_id,
            ResultType.LOG,
            host,
            hostname,
            name,
            value,
            port,
            test_id,
            '0.0',
            qod,
            uri,
        )

    def add_scan_error(
        self,
        scan_id: str,
        host: str = '',
        hostname: str = '',
        name: str = '',
        value: str = '',
        port: str = '',
        test_id='',
        uri: str = '',
    ) -> None:
        """ Adds an error result to scan_id scan. """
        self.scan_collection.add_result(
            scan_id,
            ResultType.ERROR,
            host,
            hostname,
            name,
            value,
            port,
            test_id,
            uri,
        )

    def add_scan_host_detail(
        self,
        scan_id: str,
        host: str = '',
        hostname: str = '',
        name: str = '',
        value: str = '',
        uri: str = '',
    ) -> None:
        """ Adds a host detail result to scan_id scan. """
        self.scan_collection.add_result(
            scan_id, ResultType.HOST_DETAIL, host, hostname, name, value, uri
        )

    def add_scan_alarm(
        self,
        scan_id: str,
        host: str = '',
        hostname: str = '',
        name: str = '',
        value: str = '',
        port: str = '',
        test_id: str = '',
        severity: str = '',
        qod: str = '',
        uri: str = '',
    ) -> None:
        """ Adds an alarm result to scan_id scan. """
        self.scan_collection.add_result(
            scan_id,
            ResultType.ALARM,
            host,
            hostname,
            name,
            value,
            port,
            test_id,
            severity,
            qod,
            uri,
        )<|MERGE_RESOLUTION|>--- conflicted
+++ resolved
@@ -782,24 +782,6 @@
         current_progress = self._get_scan_progress_raw(scan_id)
         return get_progress_xml(current_progress)
 
-<<<<<<< HEAD
-=======
-    @deprecated(
-        version="20.8",
-        reason="Please use ospd.xml.get_elements_from_dict instead.",
-    )
-    def get_xml_str(self, data: Dict) -> List:
-        """Creates a string in XML Format using the provided data structure.
-
-        Arguments:
-            data: Dictionary of xml tags and their elements.
-
-        Returns:
-            String of data in xml format.
-        """
-        return get_elements_from_dict(data)
-
->>>>>>> f39549bd
     def get_scan_xml(
         self,
         scan_id: str,
