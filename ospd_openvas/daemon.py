# -*- coding: utf-8 -*-
# Copyright (C) 2014-2020 Greenbone Networks GmbH
#
# SPDX-License-Identifier: AGPL-3.0-or-later
#
# This program is free software: you can redistribute it and/or modify
# it under the terms of the GNU Affero General Public License as
# published by the Free Software Foundation, either version 3 of the
# License, or (at your option) any later version.
#
# This program is distributed in the hope that it will be useful,
# but WITHOUT ANY WARRANTY; without even the implied warranty of
# MERCHANTABILITY or FITNESS FOR A PARTICULAR PURPOSE.  See the
# GNU Affero General Public License for more details.
#
# You should have received a copy of the GNU Affero General Public License
# along with this program. If not, see <http://www.gnu.org/licenses/>.


# pylint: disable=too-many-lines

""" Setup for the OSP OpenVAS Server. """

import logging
import time
import copy

from typing import Optional, Dict, List, Tuple, Iterator
from datetime import datetime

from pathlib import Path
from os import geteuid
from lxml.etree import tostring, SubElement, Element

import psutil

from ospd.ospd import OSPDaemon
from ospd.scan import ScanProgress
from ospd.server import BaseServer
from ospd.main import main as daemon_main
from ospd.cvss import CVSS
from ospd.vtfilter import VtsFilter
from ospd.resultlist import ResultList

from ospd_openvas import __version__
from ospd_openvas.errors import OspdOpenvasError

from ospd_openvas.nvticache import NVTICache
from ospd_openvas.db import MainDB, BaseDB
from ospd_openvas.lock import LockFile
from ospd_openvas.preferencehandler import PreferenceHandler
from ospd_openvas.openvas import Openvas
from ospd_openvas.vthelper import VtHelper

logger = logging.getLogger(__name__)


OSPD_DESC = """
This scanner runs OpenVAS to scan the target hosts.

OpenVAS (Open Vulnerability Assessment Scanner) is a powerful scanner
for vulnerabilities in IT infrastrucutres. The capabilities include
unauthenticated scanning as well as authenticated scanning for
various types of systems and services.

For more details about OpenVAS see:
http://www.openvas.org/

The current version of ospd-openvas is a simple frame, which sends
the server parameters to the Greenbone Vulnerability Manager daemon (GVMd) and
checks the existence of OpenVAS binary. But it can not run scans yet.
"""

OSPD_PARAMS = {
    'auto_enable_dependencies': {
        'type': 'boolean',
        'name': 'auto_enable_dependencies',
        'default': 1,
        'mandatory': 1,
        'visible_for_client': True,
        'description': 'Automatically enable the plugins that are depended on',
    },
    'cgi_path': {
        'type': 'string',
        'name': 'cgi_path',
        'default': '/cgi-bin:/scripts',
        'mandatory': 1,
        'visible_for_client': True,
        'description': 'Look for default CGIs in /cgi-bin and /scripts',
    },
    'checks_read_timeout': {
        'type': 'integer',
        'name': 'checks_read_timeout',
        'default': 5,
        'mandatory': 1,
        'visible_for_client': True,
        'description': (
            'Number  of seconds that the security checks will '
            + 'wait for when doing a recv()'
        ),
    },
    'non_simult_ports': {
        'type': 'string',
        'name': 'non_simult_ports',
        'default': '139, 445, 3389, Services/irc',
        'mandatory': 1,
        'visible_for_client': True,
        'description': (
            'Prevent to make two connections on the same given '
            + 'ports at the same time.'
        ),
    },
    'open_sock_max_attempts': {
        'type': 'integer',
        'name': 'open_sock_max_attempts',
        'default': 5,
        'mandatory': 0,
        'visible_for_client': True,
        'description': (
            'Number of unsuccessful retries to open the socket '
            + 'before to set the port as closed.'
        ),
    },
    'timeout_retry': {
        'type': 'integer',
        'name': 'timeout_retry',
        'default': 5,
        'mandatory': 0,
        'visible_for_client': True,
        'description': (
            'Number of retries when a socket connection attempt ' + 'timesout.'
        ),
    },
    'optimize_test': {
        'type': 'boolean',
        'name': 'optimize_test',
        'default': 1,
        'mandatory': 0,
        'visible_for_client': True,
        'description': (
            'By default, optimize_test is enabled which means openvas does '
            + 'trust the remote host banners and is only launching plugins '
            + 'against the services they have been designed to check. '
            + 'For example it will check a web server claiming to be IIS only '
            + 'for IIS related flaws but will skip plugins testing for Apache '
            + 'flaws, and so on. This default behavior is used to optimize '
            + 'the scanning performance and to avoid false positives. '
            + 'If you are not sure that the banners of the remote host '
            + 'have been tampered with, you can disable this option.'
        ),
    },
    'plugins_timeout': {
        'type': 'integer',
        'name': 'plugins_timeout',
        'default': 5,
        'mandatory': 0,
        'visible_for_client': True,
        'description': 'This is the maximum lifetime, in seconds of a plugin.',
    },
    'report_host_details': {
        'type': 'boolean',
        'name': 'report_host_details',
        'default': 1,
        'mandatory': 1,
        'visible_for_client': True,
        'description': '',
    },
    'safe_checks': {
        'type': 'boolean',
        'name': 'safe_checks',
        'default': 1,
        'mandatory': 1,
        'visible_for_client': True,
        'description': (
            'Disable the plugins with potential to crash '
            + 'the remote services'
        ),
    },
    'scanner_plugins_timeout': {
        'type': 'integer',
        'name': 'scanner_plugins_timeout',
        'default': 36000,
        'mandatory': 1,
        'visible_for_client': True,
        'description': 'Like plugins_timeout, but for ACT_SCANNER plugins.',
    },
    'time_between_request': {
        'type': 'integer',
        'name': 'time_between_request',
        'default': 0,
        'mandatory': 0,
        'visible_for_client': True,
        'description': (
            'Allow to set a wait time between two actions '
            + '(open, send, close).'
        ),
    },
    'unscanned_closed': {
        'type': 'boolean',
        'name': 'unscanned_closed',
        'default': 1,
        'mandatory': 1,
        'visible_for_client': True,
        'description': '',
    },
    'unscanned_closed_udp': {
        'type': 'boolean',
        'name': 'unscanned_closed_udp',
        'default': 1,
        'mandatory': 1,
        'visible_for_client': True,
        'description': '',
    },
    'expand_vhosts': {
        'type': 'boolean',
        'name': 'expand_vhosts',
        'default': 1,
        'mandatory': 0,
        'visible_for_client': True,
        'description': 'Whether to expand the target hosts '
        + 'list of vhosts with values gathered from sources '
        + 'such as reverse-lookup queries and VT checks '
        + 'for SSL/TLS certificates.',
    },
    'test_empty_vhost': {
        'type': 'boolean',
        'name': 'test_empty_vhost',
        'default': 0,
        'mandatory': 0,
        'visible_for_client': True,
        'description': 'If  set  to  yes, the scanner will '
        + 'also test the target by using empty vhost value '
        + 'in addition to the targets associated vhost values.',
    },
    'max_hosts': {
        'type': 'integer',
        'name': 'max_hosts',
        'default': 30,
        'mandatory': 0,
        'visible_for_client': False,
        'description': (
            'The maximum number of hosts to test at the same time which '
            + 'should be given to the client (which can override it). '
            + 'This value must be computed given your bandwidth, '
            + 'the number of hosts you want to test, your amount of '
            + 'memory and the performance of your processor(s).'
        ),
    },
    'max_checks': {
        'type': 'integer',
        'name': 'max_checks',
        'default': 10,
        'mandatory': 0,
        'visible_for_client': False,
        'description': (
            'The number of plugins that will run against each host being '
            + 'tested. Note that the total number of process will be max '
            + 'checks x max_hosts so you need to find a balance between '
            + 'these two options. Note that launching too many plugins at '
            + 'the same time may disable the remote host, either temporarily '
            + '(ie: inetd closes its ports) or definitely (the remote host '
            + 'crash because it is asked to do too many things at the '
            + 'same time), so be careful.'
        ),
    },
    'port_range': {
        'type': 'string',
        'name': 'port_range',
        'default': '',
        'mandatory': 0,
        'visible_for_client': False,
        'description': (
            'This is the default range of ports that the scanner plugins will '
            + 'probe. The syntax of this option is flexible, it can be a '
            + 'single range ("1-1500"), several ports ("21,23,80"), several '
            + 'ranges of ports ("1-1500,32000-33000"). Note that you can '
            + 'specify UDP and TCP ports by prefixing each range by T or U. '
            + 'For instance, the following range will make openvas scan UDP '
            + 'ports 1 to 1024 and TCP ports 1 to 65535 : '
            + '"T:1-65535,U:1-1024".'
        ),
    },
    'test_alive_hosts_only': {
        'type': 'boolean',
        'name': 'test_alive_hosts_only',
        'default': 0,
        'mandatory': 0,
        'visible_for_client': False,
        'description': (
            'If this option is set, openvas will scan the target list for '
            + 'alive hosts in a separate process while only testing those '
            + 'hosts which are identified as alive. This boosts the scan '
            + 'speed of target ranges with a high amount of dead hosts '
            + 'significantly.'
        ),
    },
    'source_iface': {
        'type': 'string',
        'name': 'source_iface',
        'default': '',
        'mandatory': 0,
        'visible_for_client': False,
        'description': (
            'Name of the network interface that will be used as the source '
            + 'of connections established by openvas. The scan won\'t be '
            + 'launched if the value isn\'t authorized according to '
            + '(sys_)ifaces_allow / (sys_)ifaces_deny if present.'
        ),
    },
    'ifaces_allow': {
        'type': 'string',
        'name': 'ifaces_allow',
        'default': '',
        'mandatory': 0,
        'visible_for_client': False,
        'description': (
            'Comma-separated list of interfaces names that are authorized '
            + 'as source_iface values.'
        ),
    },
    'ifaces_deny': {
        'type': 'string',
        'name': 'ifaces_deny',
        'default': '',
        'mandatory': 0,
        'visible_for_client': False,
        'description': (
            'Comma-separated list of interfaces names that are not '
            + 'authorized as source_iface values.'
        ),
    },
    'hosts_allow': {
        'type': 'string',
        'name': 'hosts_allow',
        'default': '',
        'mandatory': 0,
        'visible_for_client': False,
        'description': (
            'Comma-separated list of the only targets that are authorized '
            + 'to be scanned. Supports the same syntax as the list targets. '
            + 'Both target hostnames and the address to which they resolve '
            + 'are checked. Hostnames in hosts_allow list are not resolved '
            + 'however.'
        ),
    },
    'hosts_deny': {
        'type': 'string',
        'name': 'hosts_deny',
        'default': '',
        'mandatory': 0,
        'visible_for_client': False,
        'description': (
            'Comma-separated list of targets that are not authorized to '
            + 'be scanned. Supports the same syntax as the list targets. '
            + 'Both target hostnames and the address to which they resolve '
            + 'are checked. Hostnames in hosts_deny list are not '
            + 'resolved however.'
        ),
    },
}


def safe_int(value: str) -> Optional[int]:
    """ Convert a string into an integer and return None in case of errors
    during conversion
    """
    try:
        return int(value)
    except (ValueError, TypeError):
        return None


class OpenVasVtsFilter(VtsFilter):

    """ Methods to overwrite the ones in the original class.
    """

    def __init__(self, nvticache: NVTICache) -> None:
        super().__init__()

        self.nvti = nvticache

    def format_vt_modification_time(self, value: str) -> str:
        """ Convert the string seconds since epoch into a 19 character
        string representing YearMonthDayHourMinuteSecond,
        e.g. 20190319122532. This always refers to UTC.
        """

        return datetime.utcfromtimestamp(int(value)).strftime("%Y%m%d%H%M%S")

    def get_filtered_vts_list(self, vts, vt_filter: str) -> Optional[List[str]]:
        """ Gets a collection of vulnerability test from the redis cache,
        which match the filter.

        Arguments:
            vt_filter: Filter to apply to the vts collection.
            vts: The complete vts collection.

        Returns:
            List with filtered vulnerability tests. The list can be empty.
            None in case of filter parse failure.
        """
        filters = self.parse_filters(vt_filter)
        if not filters:
            return None

        if not self.nvti:
            return None

        vt_oid_list = [vtlist[1] for vtlist in self.nvti.get_oids()]
        vt_oid_list_temp = copy.copy(vt_oid_list)
        vthelper = VtHelper(self.nvti)

        for element, oper, filter_val in filters:
            for vt_oid in vt_oid_list_temp:
                if vt_oid not in vt_oid_list:
                    continue

                vt = vthelper.get_single_vt(vt_oid)
                if vt is None or not vt.get(element):
                    vt_oid_list.remove(vt_oid)
                    continue

                elem_val = vt.get(element)
                val = self.format_filter_value(element, elem_val)

                if self.filter_operator[oper](val, filter_val):
                    continue
                else:
                    vt_oid_list.remove(vt_oid)

        return vt_oid_list


class OSPDopenvas(OSPDaemon):

    """ Class for ospd-openvas daemon. """

    def __init__(
        self, *, niceness=None, lock_file_dir='/var/run/ospd', **kwargs
    ):
        """ Initializes the ospd-openvas daemon's internal data. """
        self.main_db = MainDB()
        self.nvti = NVTICache(self.main_db)

        super().__init__(
            customvtfilter=OpenVasVtsFilter(self.nvti),
            storage=dict,
            file_storage_dir=lock_file_dir,
            **kwargs,
        )

        self.server_version = __version__

        self._niceness = str(niceness)

        self.feed_lock = LockFile(Path(lock_file_dir) / 'feed-update.lock')
        self.daemon_info['name'] = 'OSPd OpenVAS'
        self.scanner_info['name'] = 'openvas'
        self.scanner_info['version'] = ''  # achieved during self.init()
        self.scanner_info['description'] = OSPD_DESC

        for name, param in OSPD_PARAMS.items():
            self.set_scanner_param(name, param)

        self._sudo_available = None
        self._is_running_as_root = None

        self.scan_only_params = dict()

    def init(self, server: BaseServer) -> None:

        self.scan_collection.init()

        server.start(self.handle_client_stream)

        self.scanner_info['version'] = Openvas.get_version()

        self.set_params_from_openvas_settings()

        with self.feed_lock.wait_for_lock():
            Openvas.load_vts_into_redis()
            current_feed = self.nvti.get_feed_version()
            self.set_vts_version(vts_version=current_feed)

            logger.debug("Calculating vts integrity check hash...")
            vthelper = VtHelper(self.nvti)
            self.vts.sha256_hash = vthelper.calculate_vts_collection_hash()

        self.initialized = True

    def set_params_from_openvas_settings(self):
        """ Set OSPD_PARAMS with the params taken from the openvas executable.
        """
        param_list = Openvas.get_settings()

        for elem in param_list:
            if elem not in OSPD_PARAMS:
                self.scan_only_params[elem] = param_list[elem]
            else:
                OSPD_PARAMS[elem]['default'] = param_list[elem]

    def feed_is_outdated(self, current_feed: str) -> Optional[bool]:
        """ Compare the current feed with the one in the disk.

        Return:
            False if there is no new feed.
            True if the feed version in disk is newer than the feed in
                redis cache.
            None if there is no feed on the disk.
        """
        plugins_folder = self.scan_only_params.get('plugins_folder')
        if not plugins_folder:
            raise OspdOpenvasError("Error: Path to plugins folder not found.")

        feed_info_file = Path(plugins_folder) / 'plugin_feed_info.inc'
        if not feed_info_file.exists():
            self.set_params_from_openvas_settings()
            logger.debug('Plugins feed file %s not found.', feed_info_file)
            return None

        current_feed = safe_int(current_feed)
        if current_feed is None:
            logger.debug(
                "Wrong PLUGIN_SET format in plugins feed file %s. Format has to"
                " be yyyymmddhhmm. For example 'PLUGIN_SET = \"201910251033\"'",
                feed_info_file,
            )

        feed_date = None
        with feed_info_file.open() as fcontent:
            for line in fcontent:
                if "PLUGIN_SET" in line:
                    feed_date = line.split('=', 1)[1]
                    feed_date = feed_date.strip()
                    feed_date = feed_date.replace(';', '')
                    feed_date = feed_date.replace('"', '')
                    feed_date = safe_int(feed_date)
                    break

        logger.debug("Current feed version: %s", current_feed)
        logger.debug("Plugin feed version: %s", feed_date)

        return (
            (not feed_date) or (not current_feed) or (current_feed < feed_date)
        )

    def check_feed(self):
        """ Check if there is a feed update.

        Wait until all the running scans finished. Set a flag to announce there
        is a pending feed update, which avoids to start a new scan.
        """
        if not self.vts.is_cache_available:
            return

        current_feed = self.nvti.get_feed_version()
        is_outdated = self.feed_is_outdated(current_feed)

        # Check if the nvticache in redis is outdated
        if not current_feed or is_outdated:
            with self.feed_lock as fl:
                if fl.has_lock():
                    self.initialized = False
                    Openvas.load_vts_into_redis()
                    current_feed = self.nvti.get_feed_version()
                    self.set_vts_version(vts_version=current_feed)

                    vthelper = VtHelper(self.nvti)
                    self.vts.sha256_hash = (
                        vthelper.calculate_vts_collection_hash()
                    )
                    self.initialized = True
                else:
                    logger.debug(
                        "The feed was not upload or it is outdated, "
                        "but other process is locking the update. "
                        "Trying again later..."
                    )
                    return

    def scheduler(self):
        """This method is called periodically to run tasks."""
        self.check_feed()

    def get_vt_iterator(
        self, vt_selection: List[str] = None, details: bool = True
    ) -> Iterator[Tuple[str, Dict]]:
        vthelper = VtHelper(self.nvti)
        return vthelper.get_vt_iterator(vt_selection, details)

    @staticmethod
    def get_custom_vt_as_xml_str(vt_id: str, custom: Dict) -> str:
        """ Return an xml element with custom metadata formatted as string.
        Arguments:
            vt_id: VT OID. Only used for logging in error case.
            custom: Dictionary with the custom metadata.
        Return:
            Xml element as string.
        """

        _custom = Element('custom')
        for key, val in custom.items():
            xml_key = SubElement(_custom, key)
            try:
                xml_key.text = val
            except ValueError as e:
                logger.warning(
                    "Not possible to parse custom tag for VT %s: %s", vt_id, e
                )
        return tostring(_custom).decode('utf-8')

    @staticmethod
    def get_severities_vt_as_xml_str(vt_id: str, severities: Dict) -> str:
        """ Return an xml element with severities as string.
        Arguments:
            vt_id: VT OID. Only used for logging in error case.
            severities: Dictionary with the severities.
        Return:
            Xml element as string.
        """
        _severities = Element('severities')
        _severity = SubElement(_severities, 'severity')
        if 'severity_base_vector' in severities:
            try:
                _severity.text = severities.get('severity_base_vector')
            except ValueError as e:
                logger.warning(
                    "Not possible to parse severity tag for vt %s: %s", vt_id, e
                )
        if 'severity_origin' in severities:
            _severity.set('origin', severities.get('severity_origin'))
        if 'severity_type' in severities:
            _severity.set('type', severities.get('severity_type'))

        return tostring(_severities).decode('utf-8')

    @staticmethod
    def get_params_vt_as_xml_str(vt_id: str, vt_params: Dict) -> str:
        """ Return an xml element with params formatted as string.
        Arguments:
            vt_id: VT OID. Only used for logging in error case.
            vt_params: Dictionary with the VT parameters.
        Return:
            Xml element as string.
        """
        vt_params_xml = Element('params')
        for _pref_id, prefs in vt_params.items():
            vt_param = Element('param')
            vt_param.set('type', prefs['type'])
            vt_param.set('id', _pref_id)
            xml_name = SubElement(vt_param, 'name')
            try:
                xml_name.text = prefs['name']
            except ValueError as e:
                logger.warning(
                    "Not possible to parse parameter for VT %s: %s", vt_id, e
                )
            if prefs['default']:
                xml_def = SubElement(vt_param, 'default')
                try:
                    xml_def.text = prefs['default']
                except ValueError as e:
                    logger.warning(
                        "Not possible to parse default parameter for VT %s: %s",
                        vt_id,
                        e,
                    )
            vt_params_xml.append(vt_param)

        return tostring(vt_params_xml).decode('utf-8')

    @staticmethod
    def get_refs_vt_as_xml_str(vt_id: str, vt_refs: Dict) -> str:
        """ Return an xml element with references formatted as string.
        Arguments:
            vt_id: VT OID. Only used for logging in error case.
            vt_refs: Dictionary with the VT references.
        Return:
            Xml element as string.
        """
        vt_refs_xml = Element('refs')
        for ref_type, ref_values in vt_refs.items():
            for value in ref_values:
                vt_ref = Element('ref')
                if ref_type == "xref" and value:
                    for xref in value.split(', '):
                        try:
                            _type, _id = xref.split(':', 1)
                        except ValueError:
                            logger.error(
                                'Not possible to parse xref %s for VT %s',
                                xref,
                                vt_id,
                            )
                            continue
                        vt_ref.set('type', _type.lower())
                        vt_ref.set('id', _id)
                elif value:
                    vt_ref.set('type', ref_type.lower())
                    vt_ref.set('id', value)
                else:
                    continue
                vt_refs_xml.append(vt_ref)

        return tostring(vt_refs_xml).decode('utf-8')

    @staticmethod
    def get_dependencies_vt_as_xml_str(
        vt_id: str, vt_dependencies: List
    ) -> str:
        """ Return  an xml element with dependencies as string.
        Arguments:
            vt_id: VT OID. Only used for logging in error case.
            vt_dependencies: List with the VT dependencies.
        Return:
            Xml element as string.
        """
        vt_deps_xml = Element('dependencies')
        for dep in vt_dependencies:
            _vt_dep = Element('dependency')
            try:
                _vt_dep.set('vt_id', dep)
            except (ValueError, TypeError):
                logger.error(
                    'Not possible to add dependency %s for VT %s', dep, vt_id
                )
                continue
            vt_deps_xml.append(_vt_dep)

        return tostring(vt_deps_xml).decode('utf-8')

    @staticmethod
    def get_creation_time_vt_as_xml_str(
        vt_id: str, vt_creation_time: str
    ) -> str:
        """ Return creation time as string.
        Arguments:
            vt_id: VT OID. Only used for logging in error case.
            vt_creation_time: String with the VT creation time.
        Return:
           Xml element as string.
        """
        _time = Element('creation_time')
        try:
            _time.text = vt_creation_time
        except ValueError as e:
            logger.warning(
                "Not possible to parse creation time for VT %s: %s", vt_id, e
            )
        return tostring(_time).decode('utf-8')

    @staticmethod
    def get_modification_time_vt_as_xml_str(
        vt_id: str, vt_modification_time: str
    ) -> str:
        """ Return modification time as string.
        Arguments:
            vt_id: VT OID. Only used for logging in error case.
            vt_modification_time: String with the VT modification time.
        Return:
            Xml element as string.
        """
        _time = Element('modification_time')
        try:
            _time.text = vt_modification_time
        except ValueError as e:
            logger.warning(
                "Not possible to parse modification time for VT %s: %s",
                vt_id,
                e,
            )
        return tostring(_time).decode('utf-8')

    @staticmethod
    def get_summary_vt_as_xml_str(vt_id: str, summary: str) -> str:
        """ Return summary as string.
        Arguments:
            vt_id: VT OID. Only used for logging in error case.
            summary: String with a VT summary.
        Return:
            Xml element as string.
        """
        _summary = Element('summary')
        try:
            _summary.text = summary
        except ValueError as e:
            logger.warning(
                "Not possible to parse summary tag for VT %s: %s", vt_id, e
            )
        return tostring(_summary).decode('utf-8')

    @staticmethod
    def get_impact_vt_as_xml_str(vt_id: str, impact) -> str:
        """ Return impact as string.

        Arguments:
            vt_id (str): VT OID. Only used for logging in error case.
            impact (str): String which explain the vulneravility impact.
        Return:
            string: xml element as string.
        """
        _impact = Element('impact')
        try:
            _impact.text = impact
        except ValueError as e:
            logger.warning(
                "Not possible to parse impact tag for VT %s: %s", vt_id, e
            )
        return tostring(_impact).decode('utf-8')

    @staticmethod
    def get_affected_vt_as_xml_str(vt_id: str, affected: str) -> str:
        """ Return affected as string.
        Arguments:
            vt_id: VT OID. Only used for logging in error case.
            affected: String which explain what is affected.
        Return:
            Xml element as string.
        """
        _affected = Element('affected')
        try:
            _affected.text = affected
        except ValueError as e:
            logger.warning(
                "Not possible to parse affected tag for VT %s: %s", vt_id, e
            )
        return tostring(_affected).decode('utf-8')

    @staticmethod
    def get_insight_vt_as_xml_str(vt_id: str, insight: str) -> str:
        """ Return insight as string.
        Arguments:
            vt_id: VT OID. Only used for logging in error case.
            insight: String giving an insight of the vulnerability.
        Return:
            Xml element as string.
        """
        _insight = Element('insight')
        try:
            _insight.text = insight
        except ValueError as e:
            logger.warning(
                "Not possible to parse insight tag for VT %s: %s", vt_id, e
            )
        return tostring(_insight).decode('utf-8')

    @staticmethod
    def get_solution_vt_as_xml_str(
        vt_id: str,
        solution: str,
        solution_type: Optional[str] = None,
        solution_method: Optional[str] = None,
    ) -> str:
        """ Return solution as string.
        Arguments:
            vt_id: VT OID. Only used for logging in error case.
            solution: String giving a possible solution.
            solution_type: A solution type
            solution_method: A solution method
        Return:
            Xml element as string.
        """
        _solution = Element('solution')
        try:
            _solution.text = solution
        except ValueError as e:
            logger.warning(
                "Not possible to parse solution tag for VT %s: %s", vt_id, e
            )
        if solution_type:
            _solution.set('type', solution_type)
        if solution_method:
            _solution.set('method', solution_method)
        return tostring(_solution).decode('utf-8')

    @staticmethod
    def get_detection_vt_as_xml_str(
        vt_id: str,
        detection: Optional[str] = None,
        qod_type: Optional[str] = None,
        qod: Optional[str] = None,
    ) -> str:
        """ Return detection as string.
        Arguments:
            vt_id: VT OID. Only used for logging in error case.
            detection: String which explain how the vulnerability
              was detected.
            qod_type: qod type.
            qod: qod value.
        Return:
            Xml element as string.
        """
        _detection = Element('detection')
        if detection:
            try:
                _detection.text = detection
            except ValueError as e:
                logger.warning(
                    "Not possible to parse detection tag for VT %s: %s",
                    vt_id,
                    e,
                )
        if qod_type:
            _detection.set('qod_type', qod_type)
        elif qod:
            _detection.set('qod', qod)

        return tostring(_detection).decode('utf-8')

    @property
    def is_running_as_root(self) -> bool:
        """ Check if it is running as root user."""
        if self._is_running_as_root is not None:
            return self._is_running_as_root

        self._is_running_as_root = False
        if geteuid() == 0:
            self._is_running_as_root = True

        return self._is_running_as_root

    @property
    def sudo_available(self) -> bool:
        """ Checks that sudo is available """
        if self._sudo_available is not None:
            return self._sudo_available

        if self.is_running_as_root:
            self._sudo_available = False
            return self._sudo_available

        self._sudo_available = Openvas.check_sudo()

        return self._sudo_available

    def check(self) -> bool:
        """ Checks that openvas command line tool is found and
        is executable. """
        has_openvas = Openvas.check()
        if not has_openvas:
            logger.error(
                'openvas executable not available. Please install openvas'
                ' into your PATH.'
            )
        return has_openvas

    def report_openvas_scan_status(self, kbdb: BaseDB, scan_id: str):
        """ Get all status entries from redis kb.

        Arguments:
            scan_id: Scan ID to identify the current scan.
            current_host: Host to be updated.
        """
        all_status = kbdb.get_scan_status()
        all_hosts = dict()
        finished_hosts = list()
        for res in all_status:
            try:
                current_host, launched, total = res.split('/')
            except ValueError:
                continue

            try:
                if float(total) == 0:
                    continue
                elif float(total) == ScanProgress.DEAD_HOST:
                    host_prog = ScanProgress.DEAD_HOST
                else:
                    host_prog = int((float(launched) / float(total)) * 100)
            except TypeError:
                continue

            all_hosts[current_host] = host_prog

            if (
                host_prog == ScanProgress.DEAD_HOST
                or host_prog == ScanProgress.FINISHED
            ):
                finished_hosts.append(current_host)

        self.set_scan_progress_batch(scan_id, host_progress=all_hosts)

        self.sort_host_finished(scan_id, finished_hosts)

    def get_severity_score(self, vt_aux: dict) -> Optional[float]:
        """ Return the severity score for the given oid.
        Arguments:
            vt_aux: VT element from which to get the severity vector
        Returns:
            The calculated cvss base value. None if there is no severity
            vector or severity type is not cvss base version 2.
        """
        if vt_aux:
            severity_type = vt_aux['severities'].get('severity_type')
            severity_vector = vt_aux['severities'].get('severity_base_vector')

            if severity_type == "cvss_base_v2" and severity_vector:
                return CVSS.cvss_base_v2_value(severity_vector)

        return None

<<<<<<< HEAD
    def report_openvas_results(self, db: BaseDB, scan_id: str) -> bool:
=======
    def report_openvas_results(
        self, db: BaseDB, scan_id: str, current_host: str
    ) -> int:
>>>>>>> 9a54a743
        """ Get all result entries from redis kb. """

        vthelper = VtHelper(self.nvti)

        # Result messages come in the next form, with optional uri field
<<<<<<< HEAD
        # type ||| host ip ||| hostname ||| port ||| OID ||| value [|||uri]
        all_results = db.get_result()
        res_list = ResultList()
        total_dead = 0
=======
        # type ||| hostname ||| port ||| OID ||| value [|||uri]
        all_results = db.get_result()
        res_list = ResultList()
        total_dead = 0
        total_results = len(all_results)

>>>>>>> 9a54a743
        for res in all_results:
            if not res:
                continue

            msg = res.split('|||')
            roid = msg[4].strip()
            rqod = ''
            rname = ''
            current_host = msg[1].strip() if msg[1] else ''
            rhostname = msg[2].strip() if msg[2] else ''
            host_is_dead = "Host dead" in msg[5] or msg[0] == "DEADHOST"
            host_deny = "Host access denied" in msg[5]
            start_end_msg = msg[0] == "HOST_START" or msg[0] == "HOST_END"
            vt_aux = None

            # URI is optional and msg list length must be checked
            ruri = ''
            if len(msg) > 6:
                ruri = msg[6]

            if (
                roid
                and not host_is_dead
                and not host_deny
                and not start_end_msg
            ):
                vt_aux = vthelper.get_single_vt(roid)

            if (
                not vt_aux
                and not host_is_dead
                and not host_deny
                and not start_end_msg
            ):
                logger.warning('Invalid VT oid %s for a result', roid)

            if vt_aux:
                if vt_aux.get('qod_type'):
                    qod_t = vt_aux.get('qod_type')
                    rqod = self.nvti.QOD_TYPES[qod_t]
                elif vt_aux.get('qod'):
                    rqod = vt_aux.get('qod')

                rname = vt_aux.get('name')

            if msg[0] == 'ERRMSG':
                res_list.add_scan_error_to_list(
                    host=current_host,
                    hostname=rhostname,
                    name=rname,
                    value=msg[5],
                    port=msg[3],
                    test_id=roid,
                    uri=ruri,
                )

            elif msg[0] == 'HOST_START' or msg[0] == 'HOST_END':
                res_list.add_scan_log_to_list(
                    host=current_host, name=msg[0], value=msg[5],
                )

            elif msg[0] == 'LOG':
                res_list.add_scan_log_to_list(
                    host=current_host,
                    hostname=rhostname,
                    name=rname,
                    value=msg[5],
                    port=msg[3],
                    qod=rqod,
                    test_id=roid,
                    uri=ruri,
                )

            elif msg[0] == 'HOST_DETAIL':
                res_list.add_scan_host_detail_to_list(
                    host=current_host,
                    hostname=rhostname,
                    name=rname,
                    value=msg[5],
                    uri=ruri,
                )

            elif msg[0] == 'ALARM':
                rseverity = self.get_severity_score(vt_aux)
                res_list.add_scan_alarm_to_list(
                    host=current_host,
                    hostname=rhostname,
                    name=rname,
                    value=msg[5],
                    port=msg[3],
                    test_id=roid,
                    severity=rseverity,
                    qod=rqod,
                    uri=ruri,
                )

            # To process non-scanned dead hosts when
            # test_alive_host_only in openvas is enable
            elif msg[0] == 'DEADHOST':
                try:
                    total_dead = int(msg[5])
                except TypeError:
                    logger.debug('Error processing dead host count')

        # Insert result batch into the scan collection table.
        if len(res_list):
            self.scan_collection.add_result_list(scan_id, res_list)

        if total_dead:
            self.scan_collection.set_amount_dead_hosts(
                scan_id, total_dead=total_dead
            )

<<<<<<< HEAD
        return len(res_list) > 0
=======
        return total_results

    def report_openvas_timestamp_scan_host(
        self, scan_db: ScanDB, scan_id: str, host: str
    ):
        """ Get start and end timestamp of a host scan from redis kb. """
        timestamp = scan_db.get_host_scan_end_time()
        if timestamp:
            self.add_scan_log(
                scan_id, host=host, name='HOST_END', value=timestamp
            )
            return

        timestamp = scan_db.get_host_scan_start_time()
        if timestamp:
            self.add_scan_log(
                scan_id, host=host, name='HOST_START', value=timestamp
            )
            return
>>>>>>> 9a54a743

    def is_openvas_process_alive(
        self, kbdb: BaseDB, ovas_pid: str, openvas_scan_id: str
    ) -> bool:
        parent_exists = True
        parent = None
        try:
            parent = psutil.Process(int(ovas_pid))
        except psutil.NoSuchProcess:
            logger.debug('Process with pid %s already stopped', ovas_pid)
            parent_exists = False
        except TypeError:
            logger.debug(
                'Scan with ID %s never started and stopped unexpectedly',
                openvas_scan_id,
            )
            parent_exists = False

        is_zombie = False
        if parent and parent.status() == psutil.STATUS_ZOMBIE:
            is_zombie = True

        if (not parent_exists or is_zombie) and kbdb:
            if kbdb and kbdb.scan_is_stopped(openvas_scan_id):
                return True
            return False

        return True

    def stop_scan_cleanup(  # pylint: disable=arguments-differ
        self, global_scan_id: str
    ):
        """ Set a key in redis to indicate the wrapper is stopped.
        It is done through redis because it is a new multiprocess
        instance and it is not possible to reach the variables
        of the grandchild process. Send SIGUSR2 to openvas to stop
        each running scan."""

        openvas_scan_id, kbdb = self.main_db.find_kb_database_by_scan_id(
            global_scan_id
        )
        if kbdb:
            kbdb.stop_scan(openvas_scan_id)
            ovas_pid = kbdb.get_scan_process_id()

            parent = None
            try:
                parent = psutil.Process(int(ovas_pid))
            except psutil.NoSuchProcess:
                logger.debug('Process with pid %s already stopped', ovas_pid)
            except TypeError:
                logger.debug(
                    'Scan with ID %s never started and stopped unexpectedly',
                    openvas_scan_id,
                )

            if parent:
                can_stop_scan = Openvas.stop_scan(
                    openvas_scan_id,
                    not self.is_running_as_root and self.sudo_available,
                )
                if not can_stop_scan:
                    logger.debug(
                        'Not possible to stop scan process: %s.', parent,
                    )
                    return False

                logger.debug('Stopping process: %s', parent)

                while parent:
                    try:
                        parent = psutil.Process(int(ovas_pid))
                    except psutil.NoSuchProcess:
                        parent = None

            for scan_db in kbdb.get_scan_databases():
                self.main_db.release_database(scan_db)

    def exec_scan(self, scan_id: str):
        """ Starts the OpenVAS scanner for scan_id scan. """
        do_not_launch = False
        kbdb = self.main_db.get_new_kb_database()
        scan_prefs = PreferenceHandler(
            scan_id, kbdb, self.scan_collection, self.nvti
        )
        openvas_scan_id = scan_prefs.prepare_openvas_scan_id_for_openvas()
        scan_prefs.prepare_target_for_openvas()

        if not scan_prefs.prepare_ports_for_openvas():
            self.add_scan_error(
                scan_id, name='', host='', value='No port list defined.'
            )
            do_not_launch = True

        # Set credentials
        if not scan_prefs.prepare_credentials_for_openvas():
            self.add_scan_error(
                scan_id, name='', host='', value='Malformed credential.'
            )
            do_not_launch = True

        if not scan_prefs.prepare_plugins_for_openvas():
            self.add_scan_error(
                scan_id, name='', host='', value='No VTS to run.'
            )
            do_not_launch = True

        scan_prefs.prepare_main_kbindex_for_openvas()
        scan_prefs.prepare_host_options_for_openvas()
        scan_prefs.prepare_scan_params_for_openvas(OSPD_PARAMS)
        scan_prefs.prepare_reverse_lookup_opt_for_openvas()
        scan_prefs.prepare_alive_test_option_for_openvas()
        scan_prefs.prepare_boreas_alive_test()

        # Release memory used for scan preferences.
        del scan_prefs

        if do_not_launch:
            self.main_db.release_database(kbdb)
            return

        result = Openvas.start_scan(
            openvas_scan_id,
            not self.is_running_as_root and self.sudo_available,
            self._niceness,
        )

        if result is None:
            self.main_db.release_database(kbdb)
            return

        ovas_pid = result.pid
        kbdb.add_scan_process_id(ovas_pid)
        logger.debug('pid = %s', ovas_pid)

        # Wait until the scanner starts and loads all the preferences.
        while kbdb.get_status(openvas_scan_id) == 'new':
            res = result.poll()
            if res and res < 0:
                self.stop_scan_cleanup(scan_id)
                logger.error(
                    'It was not possible run the task %s, since openvas ended '
                    'unexpectedly with errors during launching.',
                    scan_id,
                )
                return

            time.sleep(1)

<<<<<<< HEAD
=======
        no_id_found = False
        got_results = False
>>>>>>> 9a54a743
        while True:
            if not kbdb.target_is_finished(
                scan_id
            ) and not self.is_openvas_process_alive(
                kbdb, ovas_pid, openvas_scan_id
            ):
                logger.error(
                    'Task %s was unexpectedly stopped or killed.', scan_id,
                )
                self.add_scan_error(
                    scan_id,
                    name='',
                    host='',
                    value='Task was unexpectedly stopped or killed.',
                )
                kbdb.stop_scan(openvas_scan_id)
                for scan_db in kbdb.get_scan_databases():
                    self.main_db.release_database(scan_db)
                self.main_db.release_database(kbdb)
                return

            # Wait a second before trying to get result from redis if there
            # was no results before.
            # Otherwise, wait 50 msec to give access other process to redis.
<<<<<<< HEAD
            got_results = False
=======
>>>>>>> 9a54a743
            if not got_results:
                time.sleep(1)
            else:
                time.sleep(0.05)
<<<<<<< HEAD
=======
            got_results = False
>>>>>>> 9a54a743

            # Check if the client stopped the whole scan
            if kbdb.scan_is_stopped(openvas_scan_id):
                # clean main_db, but wait for scanner to finish.
                while not kbdb.target_is_finished(scan_id):
                    time.sleep(1)
                self.main_db.release_database(kbdb)
                return

<<<<<<< HEAD
            got_results = self.report_openvas_results(kbdb, scan_id)
            self.report_openvas_scan_status(kbdb, scan_id)
=======
            self.report_openvas_results(kbdb, scan_id, "")

            res_count = 0
            for scan_db in kbdb.get_scan_databases():
                id_aux = scan_db.get_scan_id()
                if not id_aux:
                    continue

                if id_aux == openvas_scan_id:
                    no_id_found = False
                    current_host = scan_db.get_host_ip()

                    res_count += self.report_openvas_results(
                        scan_db, scan_id, current_host
                    )
                    if res_count > 0:
                        got_results = True

                    self.report_openvas_scan_status(
                        scan_db, scan_id, current_host
                    )
                    self.report_openvas_timestamp_scan_host(
                        scan_db, scan_id, current_host
                    )

                    if scan_db.host_is_finished(openvas_scan_id):
                        self.report_openvas_scan_status(
                            scan_db, scan_id, current_host
                        )

                        self.report_openvas_timestamp_scan_host(
                            scan_db, scan_id, current_host
                        )
                        if current_host:
                            self.sort_host_finished(
                                scan_id, finished_hosts=current_host
                            )

                        kbdb.remove_scan_database(scan_db)
                        self.main_db.release_database(scan_db)
>>>>>>> 9a54a743

            # Scan end. No kb in use for this scan id
            if kbdb.target_is_finished(scan_id):
                break

        # Delete keys from KB related to this scan task.
        self.main_db.release_database(kbdb)


def main():
    """ OSP openvas main function. """
    daemon_main('OSPD - openvas', OSPDopenvas)


if __name__ == '__main__':
    main()<|MERGE_RESOLUTION|>--- conflicted
+++ resolved
@@ -1000,31 +1000,16 @@
 
         return None
 
-<<<<<<< HEAD
     def report_openvas_results(self, db: BaseDB, scan_id: str) -> bool:
-=======
-    def report_openvas_results(
-        self, db: BaseDB, scan_id: str, current_host: str
-    ) -> int:
->>>>>>> 9a54a743
         """ Get all result entries from redis kb. """
 
         vthelper = VtHelper(self.nvti)
 
         # Result messages come in the next form, with optional uri field
-<<<<<<< HEAD
         # type ||| host ip ||| hostname ||| port ||| OID ||| value [|||uri]
         all_results = db.get_result()
         res_list = ResultList()
         total_dead = 0
-=======
-        # type ||| hostname ||| port ||| OID ||| value [|||uri]
-        all_results = db.get_result()
-        res_list = ResultList()
-        total_dead = 0
-        total_results = len(all_results)
-
->>>>>>> 9a54a743
         for res in all_results:
             if not res:
                 continue
@@ -1138,29 +1123,7 @@
                 scan_id, total_dead=total_dead
             )
 
-<<<<<<< HEAD
         return len(res_list) > 0
-=======
-        return total_results
-
-    def report_openvas_timestamp_scan_host(
-        self, scan_db: ScanDB, scan_id: str, host: str
-    ):
-        """ Get start and end timestamp of a host scan from redis kb. """
-        timestamp = scan_db.get_host_scan_end_time()
-        if timestamp:
-            self.add_scan_log(
-                scan_id, host=host, name='HOST_END', value=timestamp
-            )
-            return
-
-        timestamp = scan_db.get_host_scan_start_time()
-        if timestamp:
-            self.add_scan_log(
-                scan_id, host=host, name='HOST_START', value=timestamp
-            )
-            return
->>>>>>> 9a54a743
 
     def is_openvas_process_alive(
         self, kbdb: BaseDB, ovas_pid: str, openvas_scan_id: str
@@ -1310,11 +1273,7 @@
 
             time.sleep(1)
 
-<<<<<<< HEAD
-=======
-        no_id_found = False
         got_results = False
->>>>>>> 9a54a743
         while True:
             if not kbdb.target_is_finished(
                 scan_id
@@ -1339,18 +1298,11 @@
             # Wait a second before trying to get result from redis if there
             # was no results before.
             # Otherwise, wait 50 msec to give access other process to redis.
-<<<<<<< HEAD
-            got_results = False
-=======
->>>>>>> 9a54a743
             if not got_results:
                 time.sleep(1)
             else:
                 time.sleep(0.05)
-<<<<<<< HEAD
-=======
             got_results = False
->>>>>>> 9a54a743
 
             # Check if the client stopped the whole scan
             if kbdb.scan_is_stopped(openvas_scan_id):
@@ -1360,51 +1312,8 @@
                 self.main_db.release_database(kbdb)
                 return
 
-<<<<<<< HEAD
             got_results = self.report_openvas_results(kbdb, scan_id)
             self.report_openvas_scan_status(kbdb, scan_id)
-=======
-            self.report_openvas_results(kbdb, scan_id, "")
-
-            res_count = 0
-            for scan_db in kbdb.get_scan_databases():
-                id_aux = scan_db.get_scan_id()
-                if not id_aux:
-                    continue
-
-                if id_aux == openvas_scan_id:
-                    no_id_found = False
-                    current_host = scan_db.get_host_ip()
-
-                    res_count += self.report_openvas_results(
-                        scan_db, scan_id, current_host
-                    )
-                    if res_count > 0:
-                        got_results = True
-
-                    self.report_openvas_scan_status(
-                        scan_db, scan_id, current_host
-                    )
-                    self.report_openvas_timestamp_scan_host(
-                        scan_db, scan_id, current_host
-                    )
-
-                    if scan_db.host_is_finished(openvas_scan_id):
-                        self.report_openvas_scan_status(
-                            scan_db, scan_id, current_host
-                        )
-
-                        self.report_openvas_timestamp_scan_host(
-                            scan_db, scan_id, current_host
-                        )
-                        if current_host:
-                            self.sort_host_finished(
-                                scan_id, finished_hosts=current_host
-                            )
-
-                        kbdb.remove_scan_database(scan_db)
-                        self.main_db.release_database(scan_db)
->>>>>>> 9a54a743
 
             # Scan end. No kb in use for this scan id
             if kbdb.target_is_finished(scan_id):
