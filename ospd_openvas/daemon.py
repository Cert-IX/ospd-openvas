--- conflicted
+++ resolved
@@ -977,16 +977,10 @@
             except TypeError:
                 continue
 
-<<<<<<< HEAD
             all_hosts[current_host] = host_prog
-=======
-        self.set_scan_host_progress(
-            scan_id, host=current_host, progress=host_prog
-        )
-        logger.debug(
-            '%s: Host %s has progress: %d', scan_id, current_host, host_prog
-        )
->>>>>>> 5fa28e07
+            logger.debug(
+                '%s: Host %s has progress: %d', scan_id, current_host, host_prog
+            )
 
             if (
                 host_prog == ScanProgress.DEAD_HOST
@@ -1139,16 +1133,12 @@
             # To update total host count
             if msg[0] == 'HOSTS_COUNT':
                 try:
-<<<<<<< HEAD
                     count_total = int(msg[5])
-=======
-                    count_total = int(msg[4])
                     logger.debug(
                         '%s: Set total hosts counted by OpenVAS: %d',
                         scan_id,
                         count_total,
                     )
->>>>>>> 5fa28e07
                     self.set_scan_total_hosts(scan_id, count_total)
                 except TypeError:
                     logger.debug('Error processing total host count')
@@ -1165,37 +1155,8 @@
             self.scan_collection.set_amount_dead_hosts(
                 scan_id, total_dead=total_dead
             )
-<<<<<<< HEAD
 
         return len(res_list) > 0
-=======
-            logger.debug(
-                '%s: Set %d hosts as dead counted by OpenVAS',
-                scan_id,
-                total_dead,
-            )
-        return total_results
-
-    def report_openvas_timestamp_scan_host(
-        self, scan_db: ScanDB, scan_id: str, host: str
-    ):
-        """ Get start and end timestamp of a host scan from redis kb. """
-        timestamp = scan_db.get_host_scan_end_time()
-        if timestamp:
-            self.add_scan_log(
-                scan_id, host=host, name='HOST_END', value=timestamp
-            )
-            logger.debug('%s: Host %s set HOST_END', scan_id, host)
-            return
-
-        timestamp = scan_db.get_host_scan_start_time()
-        if timestamp:
-            self.add_scan_log(
-                scan_id, host=host, name='HOST_START', value=timestamp
-            )
-            logger.debug('%s: Host %s set HOST_START', scan_id, host)
-            return
->>>>>>> 5fa28e07
 
     def is_openvas_process_alive(
         self, kbdb: BaseDB, ovas_pid: str, scan_id: str
@@ -1209,13 +1170,8 @@
             parent_exists = False
         except TypeError:
             logger.debug(
-<<<<<<< HEAD
                 'Scan with ID %s never started and stopped unexpectedly',
                 scan_id,
-=======
-                'Scan with ID %s never started or stopped unexpectedly',
-                openvas_scan_id,
->>>>>>> 5fa28e07
             )
             parent_exists = False
 
@@ -1391,12 +1347,8 @@
             got_results = False
 
             # Check if the client stopped the whole scan
-<<<<<<< HEAD
             if kbdb.scan_is_stopped(scan_id):
-=======
-            if kbdb.scan_is_stopped(openvas_scan_id):
                 logger.debug('%s: Scan stopped by the client', scan_id)
->>>>>>> 5fa28e07
                 # clean main_db, but wait for scanner to finish.
                 while not kbdb.target_is_finished(scan_id):
                     logger.debug('%s: Waiting the scan to finish', scan_id)
@@ -1408,12 +1360,8 @@
             self.report_openvas_scan_status(kbdb, scan_id)
 
             # Scan end. No kb in use for this scan id
-<<<<<<< HEAD
             if kbdb.target_is_finished(scan_id):
-=======
-            if no_id_found and kbdb.target_is_finished(scan_id):
                 logger.debug('%s: Target is finished', scan_id)
->>>>>>> 5fa28e07
                 break
 
         # Delete keys from KB related to this scan task.
