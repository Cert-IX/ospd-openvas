# -*- coding: utf-8 -*-
# Copyright (C) 2014-2020 Greenbone Networks GmbH
#
# SPDX-License-Identifier: AGPL-3.0-or-later
#
# This program is free software: you can redistribute it and/or modify
# it under the terms of the GNU Affero General Public License as
# published by the Free Software Foundation, either version 3 of the
# License, or (at your option) any later version.
#
# This program is distributed in the hope that it will be useful,
# but WITHOUT ANY WARRANTY; without even the implied warranty of
# MERCHANTABILITY or FITNESS FOR A PARTICULAR PURPOSE.  See the
# GNU Affero General Public License for more details.
#
# You should have received a copy of the GNU Affero General Public License
# along with this program. If not, see <http://www.gnu.org/licenses/>.


# pylint: disable=too-many-lines

""" Prepare the preferences to be used by OpenVAS. Get the data from the scan
collection and store the data in a redis KB in the right format to be used by
OpenVAS. """

import logging
import binascii

from enum import IntEnum
from typing import Optional, Dict, List, Tuple
from base64 import b64decode

from ospd.scan import ScanCollection
from ospd.ospd import BASE_SCANNER_PARAMS
from ospd_openvas.openvas import Openvas
from ospd_openvas.db import KbDB
from ospd_openvas.nvticache import NVTICache
from ospd_openvas.vthelper import VtHelper
from ospd_openvas.notus.metadata import NotusMetadataHandler

logger = logging.getLogger(__name__)

OID_SSH_AUTH = "1.3.6.1.4.1.25623.1.0.103591"
OID_SMB_AUTH = "1.3.6.1.4.1.25623.1.0.90023"
OID_ESXI_AUTH = "1.3.6.1.4.1.25623.1.0.105058"
OID_SNMP_AUTH = "1.3.6.1.4.1.25623.1.0.105076"
OID_PING_HOST = "1.3.6.1.4.1.25623.1.0.100315"

BOREAS_ALIVE_TEST = "ALIVE_TEST"
BOREAS_ALIVE_TEST_PORTS = "ALIVE_TEST_PORTS"
BOREAS_SETTING_NAME = "test_alive_hosts_only"


class AliveTest(IntEnum):
    """ Alive Tests. """

    ALIVE_TEST_SCAN_CONFIG_DEFAULT = 0
    ALIVE_TEST_TCP_ACK_SERVICE = 1
    ALIVE_TEST_ICMP = 2
    ALIVE_TEST_ARP = 4
    ALIVE_TEST_CONSIDER_ALIVE = 8
    ALIVE_TEST_TCP_SYN_SERVICE = 16


def alive_test_methods_to_bit_field(
    icmp: bool, tcp_syn: bool, tcp_ack: bool, arp: bool, consider_alive: bool
) -> int:
    """Internally a bit field is used as alive test. This function creates
    such a bit field out of the supplied alive test methods.
    """

    icmp_enum = AliveTest.ALIVE_TEST_ICMP if icmp else 0
    tcp_syn_enum = AliveTest.ALIVE_TEST_TCP_SYN_SERVICE if tcp_syn else 0
    tcp_ack_enum = AliveTest.ALIVE_TEST_TCP_ACK_SERVICE if tcp_ack else 0
    arp_enum = AliveTest.ALIVE_TEST_ARP if arp else 0
    consider_alive_enum = (
        AliveTest.ALIVE_TEST_CONSIDER_ALIVE if consider_alive else 0
    )

    bit_field = (
        icmp_enum | tcp_syn_enum | tcp_ack_enum | arp_enum | consider_alive_enum
    )
    return bit_field


def _from_bool_to_str(value: int) -> str:
    """The OpenVAS scanner use yes and no as boolean values, whereas ospd
    uses 1 and 0."""
    return 'yes' if value == 1 else 'no'


class PreferenceHandler:
    def __init__(
        self,
        scan_id: str,
        kbdb: KbDB,
        scan_collection: ScanCollection,
        nvticache: NVTICache,
    ):
        self.scan_id = scan_id
        self.kbdb = kbdb
        self.scan_collection = scan_collection

        self._target_options = None
        self._nvts_params = None

        self.nvti = nvticache

<<<<<<< HEAD
    def prepare_scan_id_for_openvas(self):
=======
    def prepare_openvas_scan_id_for_openvas(self):
>>>>>>> 5fc91932
        """Create the openvas scan id and store it in the redis kb.
        Return the openvas scan_id.
        """
        self.kbdb.add_scan_id(self.scan_id)

    @property
    def target_options(self) -> Dict:
        """ Return target options from Scan collection """
        if self._target_options is not None:
            return self._target_options

        self._target_options = self.scan_collection.get_target_options(
            self.scan_id
        )
        return self._target_options

    def _get_vts_in_groups(
        self,
        filters: List[str],
    ) -> List[str]:
        """Return a list of vts which match with the given filter.

        Arguments:
            filters A list of filters. Each filter has key, operator and
                    a value. They are separated by a space.
                    Supported keys: family

        Returns a list of vt oids which match with the given filter.
        """
        settings = Openvas.get_settings()
        notus_enabled = settings.get("table_driven_lsc")

        vts_list = list()
        families = dict()

        notus = NotusMetadataHandler()
        lsc_families_and_drivers = notus.get_family_driver_linkers()

        oids = self.nvti.get_oids()

        for _, oid in oids:
            family = self.nvti.get_nvt_family(oid)
            if family not in families:
                families[family] = list()

            families[family].append(oid)

        for elem in filters:
            key, value = elem.split('=')
            # If the family is supported by Notus LSC and Notus
            # is enabled
            if (
                key == 'family'
                and notus_enabled
                and value in lsc_families_and_drivers
            ):
                driver_oid = lsc_families_and_drivers.get(value)
                vts_list.append(driver_oid)
                logger.debug('Add Notus driver for family "%s"', value)
            # If Notus disable or family not supported by notus.
            elif key == 'family' and value in families:
                vts_list.extend(families[value])
                logger.debug('Add VTs collection for family "%s"', value)

        return vts_list

    def _get_vt_param_type(self, vt: Dict, vt_param_id: str) -> Optional[str]:
        """ Return the type of the vt parameter from the vts dictionary. """

        vt_params_list = vt.get("vt_params")
        if vt_params_list.get(vt_param_id):
            return vt_params_list[vt_param_id]["type"]
        return None

    def _get_vt_param_name(self, vt: Dict, vt_param_id: str) -> Optional[str]:
        """ Return the type of the vt parameter from the vts dictionary. """

        vt_params_list = vt.get("vt_params")
        if vt_params_list.get(vt_param_id):
            return vt_params_list[vt_param_id]["name"]
        return None

    @staticmethod
    def check_param_type(vt_param_value: str, param_type: str) -> Optional[int]:
        """Check if the value of a vt parameter matches with
        the type founded.
        """
        if (
            param_type
            in [
                'entry',
                'password',
                'radio',
                'sshlogin',
            ]
            and isinstance(vt_param_value, str)
        ):
            return None
        elif param_type == 'checkbox' and (
            vt_param_value == '0' or vt_param_value == '1'
        ):
            return None
        elif param_type == 'file':
            try:
                b64decode(vt_param_value.encode())
            except (binascii.Error, AttributeError, TypeError):
                return 1
            return None
        elif param_type == 'integer':
            try:
                int(vt_param_value)
            except ValueError:
                return 1
            return None

        return 1

    def _process_vts(
        self,
        vts: Dict[str, Dict[str, str]],
    ) -> Tuple[List[str], Dict[str, str]]:
        """ Add single VTs and their parameters. """
        vts_list = []
        vts_params = {}
        vtgroups = vts.pop('vt_groups')

        vthelper = VtHelper(self.nvti)

        if vtgroups:
            vts_list = self._get_vts_in_groups(vtgroups)

        for vtid, vt_params in vts.items():
            vt = vthelper.get_single_vt(vtid)
            if not vt:
                logger.warning(
                    'The VT %s was not found and it will not be added to the '
                    'plugin scheduler.',
                    vtid,
                )
                continue

            vts_list.append(vtid)
            for vt_param_id, vt_param_value in vt_params.items():
                param_type = self._get_vt_param_type(vt, vt_param_id)
                param_name = self._get_vt_param_name(vt, vt_param_id)

                if not param_type or not param_name:
                    logger.debug(
                        'Missing type or name for VT parameter %s of %s. '
                        'This VT parameter will not be set.',
                        vt_param_id,
                        vtid,
                    )
                    continue

                if vt_param_id == '0':
                    type_aux = 'integer'
                else:
                    type_aux = param_type

                if self.check_param_type(vt_param_value, type_aux):
                    logger.debug(
                        'The VT parameter %s for %s could not be set. '
                        'Expected %s type for parameter value %s',
                        vt_param_id,
                        vtid,
                        type_aux,
                        str(vt_param_value),
                    )
                    continue

                if type_aux == 'checkbox':
                    vt_param_value = _from_bool_to_str(int(vt_param_value))

                vts_params[
                    "{0}:{1}:{2}:{3}".format(
                        vtid, vt_param_id, param_type, param_name
                    )
                ] = str(vt_param_value)

        return vts_list, vts_params

    def prepare_plugins_for_openvas(self) -> bool:
<<<<<<< HEAD
        """Get the plugin list to be launched from the Scan Collection
        and prepare the vts preferences. Store the data in the kb.
=======
        """Get the plugin list and it preferences from the Scan Collection.
        The plugin list is immediately stored in the kb.
>>>>>>> 5fc91932
        """
        nvts = self.scan_collection.get_vts(self.scan_id)
        if nvts:
            nvts_list, self._nvts_params = self._process_vts(nvts)
            # Add nvts list
            separ = ';'
            plugin_list = 'plugin_set|||%s' % separ.join(nvts_list)
            self.kbdb.add_scan_preferences(self.scan_id, [plugin_list])

<<<<<<< HEAD
            # Add nvts parameters
            for key, val in nvts_params.items():
                item = '%s|||%s' % (key, val)
                self.kbdb.add_scan_preferences(self.scan_id, [item])

            nvts_params = None
=======
>>>>>>> 5fc91932
            nvts_list = None
            plugin_list = None
            nvts = None

            return True

        return False

    def prepare_nvt_preferences(self):
        """Prepare the vts preferences. Store the data in the kb."""

        items_list = []
        for key, val in self._nvts_params.items():
            items_list.append('%s|||%s' % (key, val))

        if items_list:
            self.kbdb.add_scan_preferences(self._openvas_scan_id, items_list)

    @staticmethod
    def build_alive_test_opt_as_prefs(
        target_options: Dict[str, str]
    ) -> List[str]:
        """Parse the target options dictionary.
        Arguments:
            target_options: Dictionary with the target options.

        Return:
            A list with the target options related to alive test method
            in string format to be added to the redis KB.
        """
<<<<<<< HEAD
        target_opt_prefs_list = []
        alive_test = None

        if target_options:
            # Alive test speciefied as bit field.
            alive_test = target_options.get('alive_test')
            # Alive test speciefied as individual methods.
            alive_test_methods = target_options.get('alive_test_methods')
            # alive_test takes precedence over alive_test_methods
            if alive_test is None and alive_test_methods:
                alive_test = alive_test_methods_to_bit_field(
                    icmp=target_options.get('icmp') == '1',
                    tcp_syn=target_options.get('tcp_syn') == '1',
                    tcp_ack=target_options.get('tcp_ack') == '1',
                    arp=target_options.get('arp') == '1',
                    consider_alive=target_options.get('consider_alive') == '1',
                )

        if target_options and alive_test:
=======
        target_opt_prefs_list = {}

        if target_options and target_options.get('alive_test'):
>>>>>>> 5fc91932
            try:
                alive_test = int(alive_test)
            except ValueError:
                logger.debug(
                    'Alive test settings not applied. '
                    'Invalid alive test value %s',
                    target_options.get('alive_test'),
                )
                return target_opt_prefs_list

            # No alive test or wrong value, uses the default
            # preferences sent by the client.
            if alive_test < 1 or alive_test > 31:
                return target_opt_prefs_list

            if (
                alive_test & AliveTest.ALIVE_TEST_TCP_ACK_SERVICE
                or alive_test & AliveTest.ALIVE_TEST_TCP_SYN_SERVICE
            ):
                value = "yes"
            else:
                value = "no"
            target_opt_prefs_list[
                OID_PING_HOST + ':1:checkbox:' + 'Do a TCP ping'
            ] = value

            if (
                alive_test & AliveTest.ALIVE_TEST_TCP_SYN_SERVICE
                and alive_test & AliveTest.ALIVE_TEST_TCP_ACK_SERVICE
            ):
                value = "yes"
            else:
                value = "no"
            target_opt_prefs_list[
                OID_PING_HOST
                + ':2:checkbox:'
                + 'TCP ping tries also TCP-SYN ping'
            ] = value

            if (alive_test & AliveTest.ALIVE_TEST_TCP_SYN_SERVICE) and not (
                alive_test & AliveTest.ALIVE_TEST_TCP_ACK_SERVICE
            ):
                value = "yes"
            else:
                value = "no"
            target_opt_prefs_list[
                OID_PING_HOST
                + ':7:checkbox:'
                + 'TCP ping tries only TCP-SYN ping'
            ] = value

            if alive_test & AliveTest.ALIVE_TEST_ICMP:
                value = "yes"
            else:
                value = "no"
            target_opt_prefs_list[
                OID_PING_HOST + ':3:checkbox:' + 'Do an ICMP ping'
            ] = value

            if alive_test & AliveTest.ALIVE_TEST_ARP:
                value = "yes"
            else:
                value = "no"
            target_opt_prefs_list[
                OID_PING_HOST + ':4:checkbox:' + 'Use ARP'
            ] = value

            if alive_test & AliveTest.ALIVE_TEST_CONSIDER_ALIVE:
                value = "no"
            else:
                value = "yes"
            target_opt_prefs_list[
                OID_PING_HOST
                + ':5:checkbox:'
                + 'Mark unrechable Hosts as dead (not scanning)'
            ] = value

            # Also select a method, otherwise Ping Host logs a warning.
            if alive_test == AliveTest.ALIVE_TEST_CONSIDER_ALIVE:
                target_opt_prefs_list[
                    OID_PING_HOST + ':1:checkbox:' + 'Do a TCP ping'
                ] = 'yes'

        return target_opt_prefs_list

    def prepare_alive_test_option_for_openvas(self):
        """ Set alive test option. Overwrite the scan config settings."""
        settings = Openvas.get_settings()
        if settings and (
            self.target_options.get('alive_test')
            or self.target_options.get('alive_test_methods')
        ):
            alive_test_opt = self.build_alive_test_opt_as_prefs(
                self.target_options
            )
<<<<<<< HEAD
            if alive_test_opt:
                self.kbdb.add_scan_preferences(self.scan_id, alive_test_opt)
=======
            self._nvts_params.update(alive_test_opt)
>>>>>>> 5fc91932

    def prepare_boreas_alive_test(self):
        """Set alive_test for Boreas if boreas scanner config
        (BOREAS_SETTING_NAME) was set"""
        settings = Openvas.get_settings()
        alive_test = None
        alive_test_ports = None
        target_options = self.target_options

        if settings:
            boreas = settings.get(BOREAS_SETTING_NAME)
            if not boreas:
                return
        else:
            return

        if target_options:
            alive_test_ports = target_options.get('alive_test_ports')
            # Alive test was speciefied as bit field.
            alive_test = target_options.get('alive_test')
            # Alive test was speciefied as individual methods.
            alive_test_methods = target_options.get('alive_test_methods')
            # <alive_test> takes precedence over <alive_test_methods>
            if alive_test is None and alive_test_methods:
                alive_test = alive_test_methods_to_bit_field(
                    icmp=target_options.get('icmp') == '1',
                    tcp_syn=target_options.get('tcp_syn') == '1',
                    tcp_ack=target_options.get('tcp_ack') == '1',
                    arp=target_options.get('arp') == '1',
                    consider_alive=target_options.get('consider_alive') == '1',
                )

        if alive_test is not None:
            try:
                alive_test = int(alive_test)
            except ValueError:
                logger.debug(
                    'Alive test preference for Boreas not set. '
                    'Invalid alive test value %s.',
                    alive_test,
                )
                # Use default alive test as fall back
                alive_test = AliveTest.ALIVE_TEST_SCAN_CONFIG_DEFAULT
        # Use default alive test if no valid alive_test was provided
        else:
            alive_test = AliveTest.ALIVE_TEST_SCAN_CONFIG_DEFAULT

        # If a valid alive_test was set then the bit mask
        # has value between 31 (11111) and 1 (10000)
        if 1 <= alive_test <= 31:
            pref = "{pref_key}|||{pref_value}".format(
                pref_key=BOREAS_ALIVE_TEST, pref_value=alive_test
            )
            self.kbdb.add_scan_preferences(self.scan_id, [pref])

        if alive_test == AliveTest.ALIVE_TEST_SCAN_CONFIG_DEFAULT:
            alive_test = AliveTest.ALIVE_TEST_ICMP
            pref = "{pref_key}|||{pref_value}".format(
                pref_key=BOREAS_ALIVE_TEST, pref_value=alive_test
            )
            self.kbdb.add_scan_preferences(self.scan_id, [pref])

        # Add portlist if present. Validity is checked on Boreas side.
        if alive_test_ports is not None:
            pref = "{pref_key}|||{pref_value}".format(
                pref_key=BOREAS_ALIVE_TEST_PORTS,
                pref_value=alive_test_ports,
            )
            self.kbdb.add_scan_preferences(self.scan_id, [pref])

    def prepare_reverse_lookup_opt_for_openvas(self):
        """ Set reverse lookup options in the kb"""
        if self.target_options:
            items = []
            _rev_lookup_only = int(
                self.target_options.get('reverse_lookup_only', '0')
            )
            rev_lookup_only = _from_bool_to_str(_rev_lookup_only)
            items.append('reverse_lookup_only|||%s' % (rev_lookup_only))

            _rev_lookup_unify = int(
                self.target_options.get('reverse_lookup_unify', '0')
            )
            rev_lookup_unify = _from_bool_to_str(_rev_lookup_unify)
            items.append('reverse_lookup_unify|||%s' % rev_lookup_unify)

            self.kbdb.add_scan_preferences(self.scan_id, items)

    def prepare_target_for_openvas(self):
        """Get the target from the scan collection and set the target
        in the kb"""

        target = self.scan_collection.get_host_list(self.scan_id)
        target_aux = 'TARGET|||%s' % target
        self.kbdb.add_scan_preferences(self.scan_id, [target_aux])

    def prepare_ports_for_openvas(self) -> str:
        """Get the port list from the scan collection and store the list
        in the kb."""
        ports = self.scan_collection.get_ports(self.scan_id)
        port_range = 'port_range|||%s' % ports
        self.kbdb.add_scan_preferences(self.scan_id, [port_range])

        return ports

    def prepare_host_options_for_openvas(self):
        """Get the excluded and finished hosts from the scan collection and
        stores the list of hosts that must not be scanned in the kb."""
        exclude_hosts = self.scan_collection.get_exclude_hosts(self.scan_id)

        if exclude_hosts:
            pref_val = "exclude_hosts|||" + exclude_hosts
            self.kbdb.add_scan_preferences(self.scan_id, [pref_val])

    def prepare_scan_params_for_openvas(self, ospd_params: Dict[str, Dict]):
        """Get the scan parameters from the scan collection and store them
        in the kb.
        Arguments:
            ospd_params: Dictionary with the OSPD Params.
        """
        # Options which were supplied via the <scanner_params> XML element.
        options = self.scan_collection.get_options(self.scan_id)
        prefs_val = []

        for key, value in options.items():
            item_type = ''
            if key in ospd_params:
                item_type = ospd_params[key].get('type')
            else:
                if key not in BASE_SCANNER_PARAMS:
                    logger.debug(
                        "%s is a scanner only setting and should not be set "
                        "by the client. Setting needs to be included in "
                        "OpenVAS configuration file instead.",
                        key,
                    )
            if item_type == 'boolean':
                val = _from_bool_to_str(value)
            else:
                val = str(value)
            prefs_val.append(key + "|||" + val)

        if prefs_val:
            self.kbdb.add_scan_preferences(self.scan_id, prefs_val)

    @staticmethod
    def build_credentials_as_prefs(credentials: Dict) -> List[str]:
        """Parse the credential dictionary.
        Arguments:
            credentials: Dictionary with the credentials.

        Return:
            A list with the credentials in string format to be
            added to the redis KB.
        """
        cred_prefs_list = []
        for credential in credentials.items():
            service = credential[0]
            cred_params = credentials.get(service)
            cred_type = cred_params.get('type', '')
            username = cred_params.get('username', '')
            password = cred_params.get('password', '')

            if service == 'ssh':
                port = cred_params.get('port', '')
                cred_prefs_list.append('auth_port_ssh|||' + '{0}'.format(port))
                cred_prefs_list.append(
                    OID_SSH_AUTH
                    + ':1:'
                    + 'entry:SSH login '
                    + 'name:|||{0}'.format(username)
                )
                if cred_type == 'up':
                    cred_prefs_list.append(
                        OID_SSH_AUTH
                        + ':3:'
                        + 'password:SSH password '
                        + '(unsafe!):|||{0}'.format(password)
                    )
                else:
                    private = cred_params.get('private', '')
                    cred_prefs_list.append(
                        OID_SSH_AUTH
                        + ':2:'
                        + 'password:SSH key passphrase:|||'
                        + '{0}'.format(password)
                    )
                    cred_prefs_list.append(
                        OID_SSH_AUTH
                        + ':4:'
                        + 'file:SSH private key:|||'
                        + '{0}'.format(private)
                    )
            if service == 'smb':
                cred_prefs_list.append(
                    OID_SMB_AUTH
                    + ':1:entry'
                    + ':SMB login:|||{0}'.format(username)
                )
                cred_prefs_list.append(
                    OID_SMB_AUTH
                    + ':2:'
                    + 'password:SMB password:|||'
                    + '{0}'.format(password)
                )
            if service == 'esxi':
                cred_prefs_list.append(
                    OID_ESXI_AUTH
                    + ':1:entry:'
                    + 'ESXi login name:|||'
                    + '{0}'.format(username)
                )
                cred_prefs_list.append(
                    OID_ESXI_AUTH
                    + ':2:'
                    + 'password:ESXi login password:|||'
                    + '{0}'.format(password)
                )

            if service == 'snmp':
                community = cred_params.get('community', '')
                auth_algorithm = cred_params.get('auth_algorithm', '')
                privacy_password = cred_params.get('privacy_password', '')
                privacy_algorithm = cred_params.get('privacy_algorithm', '')

                cred_prefs_list.append(
                    OID_SNMP_AUTH
                    + ':1:'
                    + 'password:SNMP Community:|||'
                    + '{0}'.format(community)
                )
                cred_prefs_list.append(
                    OID_SNMP_AUTH
                    + ':2:'
                    + 'entry:SNMPv3 Username:|||'
                    + '{0}'.format(username)
                )
                cred_prefs_list.append(
                    OID_SNMP_AUTH + ':3:'
                    'password:SNMPv3 Password:|||' + '{0}'.format(password)
                )
                cred_prefs_list.append(
                    OID_SNMP_AUTH
                    + ':4:'
                    + 'radio:SNMPv3 Authentication Algorithm:|||'
                    + '{0}'.format(auth_algorithm)
                )
                cred_prefs_list.append(
                    OID_SNMP_AUTH
                    + ':5:'
                    + 'password:SNMPv3 Privacy Password:|||'
                    + '{0}'.format(privacy_password)
                )
                cred_prefs_list.append(
                    OID_SNMP_AUTH
                    + ':6:'
                    + 'radio:SNMPv3 Privacy Algorithm:|||'
                    + '{0}'.format(privacy_algorithm)
                )

        return cred_prefs_list

    def prepare_credentials_for_openvas(self) -> bool:
        """Get the credentials from the scan collection and store them
        in the kb."""
        credentials = self.scan_collection.get_credentials(self.scan_id)
        if credentials:
            cred_prefs = self.build_credentials_as_prefs(credentials)
            if cred_prefs:
                self.kbdb.add_credentials_to_scan_preferences(
                    self.scan_id, cred_prefs
                )

        if credentials and not cred_prefs:
            return False

        return True

    def prepare_main_kbindex_for_openvas(self):
        """Store main_kbindex as global preference in the
        kb, used by OpenVAS"""
        ov_maindbid = 'ov_maindbid|||%d' % self.kbdb.index
        self.kbdb.add_scan_preferences(self.scan_id, [ov_maindbid])<|MERGE_RESOLUTION|>--- conflicted
+++ resolved
@@ -106,11 +106,7 @@
 
         self.nvti = nvticache
 
-<<<<<<< HEAD
     def prepare_scan_id_for_openvas(self):
-=======
-    def prepare_openvas_scan_id_for_openvas(self):
->>>>>>> 5fc91932
         """Create the openvas scan id and store it in the redis kb.
         Return the openvas scan_id.
         """
@@ -294,13 +290,8 @@
         return vts_list, vts_params
 
     def prepare_plugins_for_openvas(self) -> bool:
-<<<<<<< HEAD
-        """Get the plugin list to be launched from the Scan Collection
-        and prepare the vts preferences. Store the data in the kb.
-=======
         """Get the plugin list and it preferences from the Scan Collection.
         The plugin list is immediately stored in the kb.
->>>>>>> 5fc91932
         """
         nvts = self.scan_collection.get_vts(self.scan_id)
         if nvts:
@@ -310,15 +301,6 @@
             plugin_list = 'plugin_set|||%s' % separ.join(nvts_list)
             self.kbdb.add_scan_preferences(self.scan_id, [plugin_list])
 
-<<<<<<< HEAD
-            # Add nvts parameters
-            for key, val in nvts_params.items():
-                item = '%s|||%s' % (key, val)
-                self.kbdb.add_scan_preferences(self.scan_id, [item])
-
-            nvts_params = None
-=======
->>>>>>> 5fc91932
             nvts_list = None
             plugin_list = None
             nvts = None
@@ -340,17 +322,16 @@
     @staticmethod
     def build_alive_test_opt_as_prefs(
         target_options: Dict[str, str]
-    ) -> List[str]:
+    ) -> Dict[str, str]:
         """Parse the target options dictionary.
         Arguments:
             target_options: Dictionary with the target options.
 
         Return:
-            A list with the target options related to alive test method
+            A dict with the target options related to alive test method
             in string format to be added to the redis KB.
         """
-<<<<<<< HEAD
-        target_opt_prefs_list = []
+        target_opt_prefs_list = {}
         alive_test = None
 
         if target_options:
@@ -369,11 +350,6 @@
                 )
 
         if target_options and alive_test:
-=======
-        target_opt_prefs_list = {}
-
-        if target_options and target_options.get('alive_test'):
->>>>>>> 5fc91932
             try:
                 alive_test = int(alive_test)
             except ValueError:
@@ -469,12 +445,7 @@
             alive_test_opt = self.build_alive_test_opt_as_prefs(
                 self.target_options
             )
-<<<<<<< HEAD
-            if alive_test_opt:
-                self.kbdb.add_scan_preferences(self.scan_id, alive_test_opt)
-=======
             self._nvts_params.update(alive_test_opt)
->>>>>>> 5fc91932
 
     def prepare_boreas_alive_test(self):
         """Set alive_test for Boreas if boreas scanner config
