
FROM greenbone/openvas-scanner:unstable

RUN apt-get update && apt-get install --no-install-recommends --no-install-suggests -y \
    redis \
    git \
    python3 \
    python3-pip \
    python3-setuptools \
    python3-packaging \
    python3-wrapt \
    python3-cffi \
    python3-psutil \
    python3-lxml \
    python3-defusedxml \
    python3-paramiko \
    python3-redis \
    curl \
    sudo &&\
	apt-get remove --purge --auto-remove -y &&\
	rm -rf /var/lib/apt/lists/*

# due to old version in buster
RUN curl -L https://golang.org/dl/go1.17.2.linux-amd64.tar.gz -o /tmp/go.tar.gz && \
    rm -rf /usr/local/go && \
    tar -C /usr/local -xzf /tmp/go.tar.gz &&\
    rm /tmp/go.tar.gz
RUN useradd -rm -d /home/gvm -s /bin/bash -g root -g redis -G sudo -u 1000 gvm
RUN echo 'gvm:test' | chpasswd
RUN echo "gvm ALL = NOPASSWD: /usr/sbin/openvas" > /etc/sudoers.d/allow_openvas
RUN echo "gvm ALL = NOPASSWD: /usr/bin/redis-server" > /etc/sudoers.d/allow_redis-server
COPY smoketest/redis.conf /etc/redis/redis.conf
COPY --chmod=7777 . /usr/local/src/ospd-openvas
RUN cp -r /usr/local/src/ospd-openvas/smoketest/data/plugins/* /var/lib/openvas/plugins
RUN cp -r /usr/local/src/ospd-openvas/smoketest/data/notus /var/lib/openvas/notus
RUN mkdir /run/redis
RUN chown redis:redis /run/redis
RUN mkdir -p /home/gvm/
RUN mkdir -p /var/run/ospd/
RUN chown gvm:sudo /var/run/ospd
RUN touch /etc/openvas/openvas_log.conf
# hack since ospd-openvas does execute `openvas --updatye-vt-info` without sudo 
RUN chown gvm:sudo /etc/openvas/openvas_log.conf
<<<<<<< HEAD
=======
WORKDIR /usr/local/src
RUN git clone --single-branch --depth=1 https://github.com/greenbone/ospd.git
WORKDIR /usr/local/src/ospd
RUN python3 -m pip install .
>>>>>>> 2f39d2af
WORKDIR /usr/local/src/ospd-openvas
RUN python3 -m pip install .
RUN chown gvm:sudo /var/log/gvm
RUN ln -s /usr/local/go/bin/* /usr/local/bin/
USER gvm
WORKDIR /usr/local/src/ospd-openas/smoketest
CMD /usr/local/src/ospd-openvas/smoketest/run-tests.sh<|MERGE_RESOLUTION|>--- conflicted
+++ resolved
@@ -41,13 +41,6 @@
 RUN touch /etc/openvas/openvas_log.conf
 # hack since ospd-openvas does execute `openvas --updatye-vt-info` without sudo 
 RUN chown gvm:sudo /etc/openvas/openvas_log.conf
-<<<<<<< HEAD
-=======
-WORKDIR /usr/local/src
-RUN git clone --single-branch --depth=1 https://github.com/greenbone/ospd.git
-WORKDIR /usr/local/src/ospd
-RUN python3 -m pip install .
->>>>>>> 2f39d2af
 WORKDIR /usr/local/src/ospd-openvas
 RUN python3 -m pip install .
 RUN chown gvm:sudo /var/log/gvm
